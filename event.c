/*
 * Copyright (c) 2000-2007 Niels Provos <provos@citi.umich.edu>
 * Copyright (c) 2007-2012 Niels Provos and Nick Mathewson
 *
 * Redistribution and use in source and binary forms, with or without
 * modification, are permitted provided that the following conditions
 * are met:
 * 1. Redistributions of source code must retain the above copyright
 *    notice, this list of conditions and the following disclaimer.
 * 2. Redistributions in binary form must reproduce the above copyright
 *    notice, this list of conditions and the following disclaimer in the
 *    documentation and/or other materials provided with the distribution.
 * 3. The name of the author may not be used to endorse or promote products
 *    derived from this software without specific prior written permission.
 *
 * THIS SOFTWARE IS PROVIDED BY THE AUTHOR ``AS IS'' AND ANY EXPRESS OR
 * IMPLIED WARRANTIES, INCLUDING, BUT NOT LIMITED TO, THE IMPLIED WARRANTIES
 * OF MERCHANTABILITY AND FITNESS FOR A PARTICULAR PURPOSE ARE DISCLAIMED.
 * IN NO EVENT SHALL THE AUTHOR BE LIABLE FOR ANY DIRECT, INDIRECT,
 * INCIDENTAL, SPECIAL, EXEMPLARY, OR CONSEQUENTIAL DAMAGES (INCLUDING, BUT
 * NOT LIMITED TO, PROCUREMENT OF SUBSTITUTE GOODS OR SERVICES; LOSS OF USE,
 * DATA, OR PROFITS; OR BUSINESS INTERRUPTION) HOWEVER CAUSED AND ON ANY
 * THEORY OF LIABILITY, WHETHER IN CONTRACT, STRICT LIABILITY, OR TORT
 * (INCLUDING NEGLIGENCE OR OTHERWISE) ARISING IN ANY WAY OUT OF THE USE OF
 * THIS SOFTWARE, EVEN IF ADVISED OF THE POSSIBILITY OF SUCH DAMAGE.
 */
#include "event2/event-config.h"
#include "evconfig-private.h"

#ifdef _WIN32
#include <winsock2.h>
#define WIN32_LEAN_AND_MEAN
#include <windows.h>
#undef WIN32_LEAN_AND_MEAN
#endif
#include <sys/types.h>
#if !defined(_WIN32) && defined(EVENT__HAVE_SYS_TIME_H)
#include <sys/time.h>
#endif
#include <sys/queue.h>
#ifdef EVENT__HAVE_SYS_SOCKET_H
#include <sys/socket.h>
#endif
#include <stdio.h>
#include <stdlib.h>
#ifdef EVENT__HAVE_UNISTD_H
#include <unistd.h>
#endif
#include <ctype.h>
#include <errno.h>
#include <signal.h>
#include <string.h>
#include <time.h>
#include <limits.h>

#include "event2/event.h"
#include "event2/event_struct.h"
#include "event2/event_compat.h"
#include "event-internal.h"
#include "defer-internal.h"
#include "evthread-internal.h"
#include "event2/thread.h"
#include "event2/util.h"
#include "log-internal.h"
#include "evmap-internal.h"
#include "iocp-internal.h"
#include "changelist-internal.h"
#define HT_NO_CACHE_HASH_VALUES
#include "ht-internal.h"
#include "util-internal.h"


#ifdef EVENT__HAVE_WORKING_KQUEUE
#include "kqueue-internal.h"
#endif

#ifdef EVENT__HAVE_EVENT_PORTS
extern const struct eventop evportops;
#endif
#ifdef EVENT__HAVE_SELECT
extern const struct eventop selectops;
#endif
#ifdef EVENT__HAVE_POLL
extern const struct eventop pollops;
#endif
#ifdef EVENT__HAVE_EPOLL
extern const struct eventop epollops;
#endif
#ifdef EVENT__HAVE_WORKING_KQUEUE
extern const struct eventop kqops;
#endif
#ifdef EVENT__HAVE_DEVPOLL
extern const struct eventop devpollops;
#endif
#ifdef _WIN32
extern const struct eventop win32ops;
#endif

/* Array of backends in order of preference. */
static const struct eventop *eventops[] = {
#ifdef EVENT__HAVE_EVENT_PORTS
	&evportops,
#endif
#ifdef EVENT__HAVE_WORKING_KQUEUE
	&kqops,
#endif
#ifdef EVENT__HAVE_EPOLL
	&epollops,
#endif
#ifdef EVENT__HAVE_DEVPOLL
	&devpollops,
#endif
#ifdef EVENT__HAVE_POLL
	&pollops,
#endif
#ifdef EVENT__HAVE_SELECT
	&selectops,
#endif
#ifdef _WIN32
	&win32ops,
#endif
	NULL
};

/* Global state; deprecated */
struct event_base *event_global_current_base_ = NULL;
#define current_base event_global_current_base_

/* Global state */

static void *event_self_cbarg_ptr_ = NULL;

/* Prototypes */
static void	event_queue_insert_active(struct event_base *, struct event_callback *);
static void	event_queue_insert_active_later(struct event_base *, struct event_callback *);
static void	event_queue_insert_timeout(struct event_base *, struct event *);
static void	event_queue_insert_inserted(struct event_base *, struct event *);
static void	event_queue_remove_active(struct event_base *, struct event_callback *);
static void	event_queue_remove_active_later(struct event_base *, struct event_callback *);
static void	event_queue_remove_timeout(struct event_base *, struct event *);
static void	event_queue_remove_inserted(struct event_base *, struct event *);
static void event_queue_make_later_events_active(struct event_base *base);

static int evthread_make_base_notifiable_nolock_(struct event_base *base);
static int event_del_(struct event *ev, int blocking);

#ifdef USE_REINSERT_TIMEOUT
/* This code seems buggy; only turn it on if we find out what the trouble is. */
static void	event_queue_reinsert_timeout(struct event_base *,struct event *, int was_common, int is_common, int old_timeout_idx);
#endif

static int	event_haveevents(struct event_base *);

static int	event_process_active(struct event_base *);

static int	timeout_next(struct event_base *, struct timeval **);
static void	timeout_process(struct event_base *);

static inline void	event_signal_closure(struct event_base *, struct event *ev);
static inline void	event_persist_closure(struct event_base *, struct event *ev);

static int	evthread_notify_base(struct event_base *base);

static void insert_common_timeout_inorder(struct common_timeout_list *ctl,
    struct event *ev);

#ifndef EVENT__DISABLE_DEBUG_MODE
/* These functions implement a hashtable of which 'struct event *' structures
 * have been setup or added.  We don't want to trust the content of the struct
 * event itself, since we're trying to work through cases where an event gets
 * clobbered or freed.  Instead, we keep a hashtable indexed by the pointer.
 */

struct event_debug_entry {
	HT_ENTRY(event_debug_entry) node;
	const struct event *ptr;
	unsigned added : 1;
};

static inline unsigned
hash_debug_entry(const struct event_debug_entry *e)
{
	/* We need to do this silliness to convince compilers that we
	 * honestly mean to cast e->ptr to an integer, and discard any
	 * part of it that doesn't fit in an unsigned.
	 */
	unsigned u = (unsigned) ((ev_uintptr_t) e->ptr);
	/* Our hashtable implementation is pretty sensitive to low bits,
	 * and every struct event is over 64 bytes in size, so we can
	 * just say >>6. */
	return (u >> 6);
}

static inline int
eq_debug_entry(const struct event_debug_entry *a,
    const struct event_debug_entry *b)
{
	return a->ptr == b->ptr;
}

int event_debug_mode_on_ = 0;
/* Set if it's too late to enable event_debug_mode. */
static int event_debug_mode_too_late = 0;
#ifndef EVENT__DISABLE_THREAD_SUPPORT
static void *event_debug_map_lock_ = NULL;
#endif
static HT_HEAD(event_debug_map, event_debug_entry) global_debug_map =
	HT_INITIALIZER();

HT_PROTOTYPE(event_debug_map, event_debug_entry, node, hash_debug_entry,
    eq_debug_entry)
HT_GENERATE(event_debug_map, event_debug_entry, node, hash_debug_entry,
    eq_debug_entry, 0.5, mm_malloc, mm_realloc, mm_free)

/* Macro: record that ev is now setup (that is, ready for an add) */
#define event_debug_note_setup_(ev) do {				\
	if (event_debug_mode_on_) {					\
		struct event_debug_entry *dent,find;			\
		find.ptr = (ev);					\
		EVLOCK_LOCK(event_debug_map_lock_, 0);			\
		dent = HT_FIND(event_debug_map, &global_debug_map, &find); \
		if (dent) {						\
			dent->added = 0;				\
		} else {						\
			dent = mm_malloc(sizeof(*dent));		\
			if (!dent)					\
				event_err(1,				\
				    "Out of memory in debugging code");	\
			dent->ptr = (ev);				\
			dent->added = 0;				\
			HT_INSERT(event_debug_map, &global_debug_map, dent); \
		}							\
		EVLOCK_UNLOCK(event_debug_map_lock_, 0);		\
	}								\
	event_debug_mode_too_late = 1;					\
	} while (0)
/* Macro: record that ev is no longer setup */
#define event_debug_note_teardown_(ev) do {				\
	if (event_debug_mode_on_) {					\
		struct event_debug_entry *dent,find;			\
		find.ptr = (ev);					\
		EVLOCK_LOCK(event_debug_map_lock_, 0);			\
		dent = HT_REMOVE(event_debug_map, &global_debug_map, &find); \
		if (dent)						\
			mm_free(dent);					\
		EVLOCK_UNLOCK(event_debug_map_lock_, 0);		\
	}								\
	event_debug_mode_too_late = 1;					\
	} while (0)
/* Macro: record that ev is now added */
#define event_debug_note_add_(ev)	do {				\
	if (event_debug_mode_on_) {					\
		struct event_debug_entry *dent,find;			\
		find.ptr = (ev);					\
		EVLOCK_LOCK(event_debug_map_lock_, 0);			\
		dent = HT_FIND(event_debug_map, &global_debug_map, &find); \
		if (dent) {						\
			dent->added = 1;				\
		} else {						\
			event_errx(EVENT_ERR_ABORT_,			\
			    "%s: noting an add on a non-setup event %p" \
			    " (events: 0x%x, fd: "EV_SOCK_FMT		\
			    ", flags: 0x%x)",				\
			    __func__, (ev), (ev)->ev_events,		\
			    EV_SOCK_ARG((ev)->ev_fd), (ev)->ev_flags);	\
		}							\
		EVLOCK_UNLOCK(event_debug_map_lock_, 0);		\
	}								\
	event_debug_mode_too_late = 1;					\
	} while (0)
/* Macro: record that ev is no longer added */
#define event_debug_note_del_(ev) do {					\
	if (event_debug_mode_on_) {					\
		struct event_debug_entry *dent,find;			\
		find.ptr = (ev);					\
		EVLOCK_LOCK(event_debug_map_lock_, 0);			\
		dent = HT_FIND(event_debug_map, &global_debug_map, &find); \
		if (dent) {						\
			dent->added = 0;				\
		} else {						\
			event_errx(EVENT_ERR_ABORT_,			\
			    "%s: noting a del on a non-setup event %p"	\
			    " (events: 0x%x, fd: "EV_SOCK_FMT		\
			    ", flags: 0x%x)",				\
			    __func__, (ev), (ev)->ev_events,		\
			    EV_SOCK_ARG((ev)->ev_fd), (ev)->ev_flags);	\
		}							\
		EVLOCK_UNLOCK(event_debug_map_lock_, 0);		\
	}								\
	event_debug_mode_too_late = 1;					\
	} while (0)
/* Macro: assert that ev is setup (i.e., okay to add or inspect) */
#define event_debug_assert_is_setup_(ev) do {				\
	if (event_debug_mode_on_) {					\
		struct event_debug_entry *dent,find;			\
		find.ptr = (ev);					\
		EVLOCK_LOCK(event_debug_map_lock_, 0);			\
		dent = HT_FIND(event_debug_map, &global_debug_map, &find); \
		if (!dent) {						\
			event_errx(EVENT_ERR_ABORT_,			\
			    "%s called on a non-initialized event %p"	\
			    " (events: 0x%x, fd: "EV_SOCK_FMT\
			    ", flags: 0x%x)",				\
			    __func__, (ev), (ev)->ev_events,		\
			    EV_SOCK_ARG((ev)->ev_fd), (ev)->ev_flags);	\
		}							\
		EVLOCK_UNLOCK(event_debug_map_lock_, 0);		\
	}								\
	} while (0)
/* Macro: assert that ev is not added (i.e., okay to tear down or set
 * up again) */
#define event_debug_assert_not_added_(ev) do {				\
	if (event_debug_mode_on_) {					\
		struct event_debug_entry *dent,find;			\
		find.ptr = (ev);					\
		EVLOCK_LOCK(event_debug_map_lock_, 0);			\
		dent = HT_FIND(event_debug_map, &global_debug_map, &find); \
		if (dent && dent->added) {				\
			event_errx(EVENT_ERR_ABORT_,			\
			    "%s called on an already added event %p"	\
			    " (events: 0x%x, fd: "EV_SOCK_FMT", "	\
			    "flags: 0x%x)",				\
			    __func__, (ev), (ev)->ev_events,		\
			    EV_SOCK_ARG((ev)->ev_fd), (ev)->ev_flags);	\
		}							\
		EVLOCK_UNLOCK(event_debug_map_lock_, 0);		\
	}								\
	} while (0)
#else
#define event_debug_note_setup_(ev) \
	((void)0)
#define event_debug_note_teardown_(ev) \
	((void)0)
#define event_debug_note_add_(ev) \
	((void)0)
#define event_debug_note_del_(ev) \
	((void)0)
#define event_debug_assert_is_setup_(ev) \
	((void)0)
#define event_debug_assert_not_added_(ev) \
	((void)0)
#endif

#define EVENT_BASE_ASSERT_LOCKED(base)		\
	EVLOCK_ASSERT_LOCKED((base)->th_base_lock)

/* How often (in seconds) do we check for changes in wall clock time relative
 * to monotonic time?  Set this to -1 for 'never.' */
#define CLOCK_SYNC_INTERVAL 5

/** Set 'tp' to the current time according to 'base'.  We must hold the lock
 * on 'base'.  If there is a cached time, return it.  Otherwise, use
 * clock_gettime or gettimeofday as appropriate to find out the right time.
 * Return 0 on success, -1 on failure.
 */
static int
gettime(struct event_base *base, struct timeval *tp)
{
	EVENT_BASE_ASSERT_LOCKED(base);

	if (base->tv_cache.tv_sec) {
		*tp = base->tv_cache;
		return (0);
	}

	if (evutil_gettime_monotonic_(&base->monotonic_timer, tp) == -1) {
		return -1;
	}

	if (base->last_updated_clock_diff + CLOCK_SYNC_INTERVAL
	    < tp->tv_sec) {
		struct timeval tv;
		evutil_gettimeofday(&tv,NULL);
		evutil_timersub(&tv, tp, &base->tv_clock_diff);
		base->last_updated_clock_diff = tp->tv_sec;
	}

	return 0;
}

int
event_base_gettimeofday_cached(struct event_base *base, struct timeval *tv)
{
	int r;
	if (!base) {
		base = current_base;
		if (!current_base)
			return evutil_gettimeofday(tv, NULL);
	}

	EVBASE_ACQUIRE_LOCK(base, th_base_lock);
	if (base->tv_cache.tv_sec == 0) {
		r = evutil_gettimeofday(tv, NULL);
	} else {
		evutil_timeradd(&base->tv_cache, &base->tv_clock_diff, tv);
		r = 0;
	}
	EVBASE_RELEASE_LOCK(base, th_base_lock);
	return r;
}

/** Make 'base' have no current cached time. */
static inline void
clear_time_cache(struct event_base *base)
{
	base->tv_cache.tv_sec = 0;
}

/** Replace the cached time in 'base' with the current time. */
static inline void
update_time_cache(struct event_base *base)
{
	base->tv_cache.tv_sec = 0;
	if (!(base->flags & EVENT_BASE_FLAG_NO_CACHE_TIME))
	    gettime(base, &base->tv_cache);
}

int
event_base_update_cache_time(struct event_base *base)
{

	if (!base) {
		base = current_base;
		if (!current_base)
			return -1;
	}

	EVBASE_ACQUIRE_LOCK(base, th_base_lock);
	if (base->running_loop)
		update_time_cache(base);
	EVBASE_RELEASE_LOCK(base, th_base_lock);
	return 0;
}

static inline struct event *
event_callback_to_event(struct event_callback *evcb)
{
	EVUTIL_ASSERT((evcb->evcb_flags & EVLIST_INIT));
	return EVUTIL_UPCAST(evcb, struct event, ev_evcallback);
}

static inline struct event_callback *
event_to_event_callback(struct event *ev)
{
	return &ev->ev_evcallback;
}

struct event_base *
event_init(void)
{
	struct event_base *base = event_base_new_with_config(NULL);

	if (base == NULL) {
		event_errx(1, "%s: Unable to construct event_base", __func__);
		return NULL;
	}

	current_base = base;

	return (base);
}

struct event_base *
event_base_new(void)
{
	struct event_base *base = NULL;
	struct event_config *cfg = event_config_new();
	if (cfg) {
		base = event_base_new_with_config(cfg);
		event_config_free(cfg);
	}
	return base;
}

/** Return true iff 'method' is the name of a method that 'cfg' tells us to
 * avoid. */
static int
event_config_is_avoided_method(const struct event_config *cfg,
    const char *method)
{
	struct event_config_entry *entry;

	TAILQ_FOREACH(entry, &cfg->entries, next) {
		if (entry->avoid_method != NULL &&
		    strcmp(entry->avoid_method, method) == 0)
			return (1);
	}

	return (0);
}

/** Return true iff 'method' is disabled according to the environment. */
static int
event_is_method_disabled(const char *name)
{
	char environment[64];
	int i;

	evutil_snprintf(environment, sizeof(environment), "EVENT_NO%s", name);
	for (i = 8; environment[i] != '\0'; ++i)
		environment[i] = EVUTIL_TOUPPER_(environment[i]);
	/* Note that evutil_getenv_() ignores the environment entirely if
	 * we're setuid */
	return (evutil_getenv_(environment) != NULL);
}

int
event_base_get_features(const struct event_base *base)
{
	return base->evsel->features;
}

void
event_enable_debug_mode(void)
{
#ifndef EVENT__DISABLE_DEBUG_MODE
	if (event_debug_mode_on_)
		event_errx(1, "%s was called twice!", __func__);
	if (event_debug_mode_too_late)
		event_errx(1, "%s must be called *before* creating any events "
		    "or event_bases",__func__);

	event_debug_mode_on_ = 1;

	HT_INIT(event_debug_map, &global_debug_map);
#endif
}

#if 0
void
event_disable_debug_mode(void)
{
	struct event_debug_entry **ent, *victim;

	EVLOCK_LOCK(event_debug_map_lock_, 0);
	for (ent = HT_START(event_debug_map, &global_debug_map); ent; ) {
		victim = *ent;
		ent = HT_NEXT_RMV(event_debug_map,&global_debug_map, ent);
		mm_free(victim);
	}
	HT_CLEAR(event_debug_map, &global_debug_map);
	EVLOCK_UNLOCK(event_debug_map_lock_ , 0);
}
#endif

struct event_base *
event_base_new_with_config(const struct event_config *cfg)
{
	int i;
	struct event_base *base;
	int should_check_environment;

#ifndef EVENT__DISABLE_DEBUG_MODE
	event_debug_mode_too_late = 1;
#endif

	if ((base = mm_calloc(1, sizeof(struct event_base))) == NULL) {
		event_warn("%s: calloc", __func__);
		return NULL;
	}

	if (cfg)
		base->flags = cfg->flags;

	should_check_environment =
	    !(cfg && (cfg->flags & EVENT_BASE_FLAG_IGNORE_ENV));

	{
		struct timeval tmp;
		int precise_time =
		    cfg && (cfg->flags & EVENT_BASE_FLAG_PRECISE_TIMER);
		int flags;
		if (should_check_environment && !precise_time) {
			precise_time = evutil_getenv_("EVENT_PRECISE_TIMER") != NULL;
			base->flags |= EVENT_BASE_FLAG_PRECISE_TIMER;
		}
		flags = precise_time ? EV_MONOT_PRECISE : 0;
		evutil_configure_monotonic_time_(&base->monotonic_timer, flags);

		gettime(base, &tmp);
	}

	min_heap_ctor_(&base->timeheap);

	base->sig.ev_signal_pair[0] = -1;
	base->sig.ev_signal_pair[1] = -1;
	base->th_notify_fd[0] = -1;
	base->th_notify_fd[1] = -1;

	TAILQ_INIT(&base->active_later_queue);

	evmap_io_initmap_(&base->io);
	evmap_signal_initmap_(&base->sigmap);
	event_changelist_init_(&base->changelist);

	base->evbase = NULL;

	if (cfg) {
		memcpy(&base->max_dispatch_time,
		    &cfg->max_dispatch_interval, sizeof(struct timeval));
		base->limit_callbacks_after_prio =
		    cfg->limit_callbacks_after_prio;
	} else {
		base->max_dispatch_time.tv_sec = -1;
		base->limit_callbacks_after_prio = 1;
	}
	if (cfg && cfg->max_dispatch_callbacks >= 0) {
		base->max_dispatch_callbacks = cfg->max_dispatch_callbacks;
	} else {
		base->max_dispatch_callbacks = INT_MAX;
	}
	if (base->max_dispatch_callbacks == INT_MAX &&
	    base->max_dispatch_time.tv_sec == -1)
		base->limit_callbacks_after_prio = INT_MAX;

	for (i = 0; eventops[i] && !base->evbase; i++) {
		if (cfg != NULL) {
			/* determine if this backend should be avoided */
			if (event_config_is_avoided_method(cfg,
				eventops[i]->name))
				continue;
			if ((eventops[i]->features & cfg->require_features)
			    != cfg->require_features)
				continue;
		}

		/* also obey the environment variables */
		if (should_check_environment &&
		    event_is_method_disabled(eventops[i]->name))
			continue;

		base->evsel = eventops[i];

		base->evbase = base->evsel->init(base);
	}

	if (base->evbase == NULL) {
		event_warnx("%s: no event mechanism available",
		    __func__);
		base->evsel = NULL;
		event_base_free(base);
		return NULL;
	}

	if (evutil_getenv_("EVENT_SHOW_METHOD"))
		event_msgx("libevent using: %s", base->evsel->name);

	/* allocate a single active event queue */
	if (event_base_priority_init(base, 1) < 0) {
		event_base_free(base);
		return NULL;
	}

	/* prepare for threading */

#ifndef EVENT__DISABLE_THREAD_SUPPORT
	if (EVTHREAD_LOCKING_ENABLED() &&
	    (!cfg || !(cfg->flags & EVENT_BASE_FLAG_NOLOCK))) {
		int r;
		EVTHREAD_ALLOC_LOCK(base->th_base_lock, 0);
		EVTHREAD_ALLOC_COND(base->current_event_cond);
		r = evthread_make_base_notifiable(base);
		if (r<0) {
			event_warnx("%s: Unable to make base notifiable.", __func__);
			event_base_free(base);
			return NULL;
		}
	}
#endif

#ifdef _WIN32
	if (cfg && (cfg->flags & EVENT_BASE_FLAG_STARTUP_IOCP))
		event_base_start_iocp_(base, cfg->n_cpus_hint);
#endif

	return (base);
}

int
event_base_start_iocp_(struct event_base *base, int n_cpus)
{
#ifdef _WIN32
	if (base->iocp)
		return 0;
	base->iocp = event_iocp_port_launch_(n_cpus);
	if (!base->iocp) {
		event_warnx("%s: Couldn't launch IOCP", __func__);
		return -1;
	}
	return 0;
#else
	return -1;
#endif
}

void
event_base_stop_iocp_(struct event_base *base)
{
#ifdef _WIN32
	int rv;

	if (!base->iocp)
		return;
	rv = event_iocp_shutdown_(base->iocp, -1);
	EVUTIL_ASSERT(rv >= 0);
	base->iocp = NULL;
#endif
}

static int
event_base_cancel_single_callback_(struct event_base *base,
    struct event_callback *evcb,
    int run_finalizers)
{
	int result = 0;

	if (evcb->evcb_flags & EVLIST_INIT) {
		struct event *ev = event_callback_to_event(evcb);
		if (!(ev->ev_flags & EVLIST_INTERNAL)) {
			event_del_(ev, EVENT_DEL_EVEN_IF_FINALIZING);
			result = 1;
		}
	} else {
		EVBASE_ACQUIRE_LOCK(base, th_base_lock);
		event_callback_cancel_nolock_(base, evcb, 1);
		EVBASE_RELEASE_LOCK(base, th_base_lock);
		result = 1;
	}

	if (run_finalizers && (evcb->evcb_flags & EVLIST_FINALIZING)) {
		switch (evcb->evcb_closure) {
		case EV_CLOSURE_EVENT_FINALIZE:
		case EV_CLOSURE_EVENT_FINALIZE_FREE: {
			struct event *ev = event_callback_to_event(evcb);
			ev->ev_evcallback.evcb_cb_union.evcb_evfinalize(ev, ev->ev_arg);
			if (evcb->evcb_closure == EV_CLOSURE_EVENT_FINALIZE_FREE)
				mm_free(ev);
			break;
		}
		case EV_CLOSURE_CB_FINALIZE:
			evcb->evcb_cb_union.evcb_cbfinalize(evcb, evcb->evcb_arg);
			break;
		default:
			break;
		}
	}
	return result;
}

static void
event_base_free_(struct event_base *base, int run_finalizers)
{
	int i, n_deleted=0;
	struct event *ev;
	/* XXXX grab the lock? If there is contention when one thread frees
	 * the base, then the contending thread will be very sad soon. */

	/* event_base_free(NULL) is how to free the current_base if we
	 * made it with event_init and forgot to hold a reference to it. */
	if (base == NULL && current_base)
		base = current_base;
	/* Don't actually free NULL. */
	if (base == NULL) {
		event_warnx("%s: no base to free", __func__);
		return;
	}
	/* XXX(niels) - check for internal events first */

#ifdef _WIN32
	event_base_stop_iocp_(base);
#endif

	/* threading fds if we have them */
	if (base->th_notify_fd[0] != -1) {
		event_del(&base->th_notify);
		EVUTIL_CLOSESOCKET(base->th_notify_fd[0]);
		if (base->th_notify_fd[1] != -1)
			EVUTIL_CLOSESOCKET(base->th_notify_fd[1]);
		base->th_notify_fd[0] = -1;
		base->th_notify_fd[1] = -1;
		event_debug_unassign(&base->th_notify);
	}

	/* Delete all non-internal events. */
	evmap_delete_all_(base);

	while ((ev = min_heap_top_(&base->timeheap)) != NULL) {
		event_del(ev);
		++n_deleted;
	}
	for (i = 0; i < base->n_common_timeouts; ++i) {
		struct common_timeout_list *ctl =
		    base->common_timeout_queues[i];
		event_del(&ctl->timeout_event); /* Internal; doesn't count */
		event_debug_unassign(&ctl->timeout_event);
		for (ev = TAILQ_FIRST(&ctl->events); ev; ) {
			struct event *next = TAILQ_NEXT(ev,
			    ev_timeout_pos.ev_next_with_common_timeout);
			if (!(ev->ev_flags & EVLIST_INTERNAL)) {
				event_del(ev);
				++n_deleted;
			}
			ev = next;
		}
		mm_free(ctl);
	}
	if (base->common_timeout_queues)
		mm_free(base->common_timeout_queues);

	for (i = 0; i < base->nactivequeues; ++i) {
		struct event_callback *evcb, *next;
		for (evcb = TAILQ_FIRST(&base->activequeues[i]); evcb; ) {
			next = TAILQ_NEXT(evcb, evcb_active_next);
			n_deleted += event_base_cancel_single_callback_(base, evcb, run_finalizers);
			evcb = next;
		}
	}
	{
		struct event_callback *evcb;
		while ((evcb = TAILQ_FIRST(&base->active_later_queue))) {
			n_deleted += event_base_cancel_single_callback_(base, evcb, run_finalizers);
		}
	}


	if (n_deleted)
		event_debug(("%s: %d events were still set in base",
			__func__, n_deleted));

	while (LIST_FIRST(&base->once_events)) {
		struct event_once *eonce = LIST_FIRST(&base->once_events);
		LIST_REMOVE(eonce, next_once);
		mm_free(eonce);
	}

	if (base->evsel != NULL && base->evsel->dealloc != NULL)
		base->evsel->dealloc(base);

	for (i = 0; i < base->nactivequeues; ++i)
		EVUTIL_ASSERT(TAILQ_EMPTY(&base->activequeues[i]));

	EVUTIL_ASSERT(min_heap_empty_(&base->timeheap));
	min_heap_dtor_(&base->timeheap);

	mm_free(base->activequeues);

	evmap_io_clear_(&base->io);
	evmap_signal_clear_(&base->sigmap);
	event_changelist_freemem_(&base->changelist);

	EVTHREAD_FREE_LOCK(base->th_base_lock, 0);
	EVTHREAD_FREE_COND(base->current_event_cond);

	/* If we're freeing current_base, there won't be a current_base. */
	if (base == current_base)
		current_base = NULL;
	mm_free(base);
}

void
event_base_free_nofinalize(struct event_base *base)
{
	event_base_free_(base, 0);
}

void
event_base_free(struct event_base *base)
{
	event_base_free_(base, 1);
}

/* Fake eventop; used to disable the backend temporarily inside event_reinit
 * so that we can call event_del() on an event without telling the backend.
 */
static int
nil_backend_del(struct event_base *b, evutil_socket_t fd, short old,
    short events, void *fdinfo)
{
	return 0;
}
const struct eventop nil_eventop = {
	"nil",
	NULL, /* init: unused. */
	NULL, /* add: unused. */
	nil_backend_del, /* del: used, so needs to be killed. */
	NULL, /* dispatch: unused. */
	NULL, /* dealloc: unused. */
	0, 0, 0
};

/* reinitialize the event base after a fork */
int
event_reinit(struct event_base *base)
{
	const struct eventop *evsel;
	int res = 0;
	int was_notifiable = 0;
	int had_signal_added = 0;

	EVBASE_ACQUIRE_LOCK(base, th_base_lock);

	evsel = base->evsel;

	/* check if this event mechanism requires reinit on the backend */
	if (evsel->need_reinit) {
		/* We're going to call event_del() on our notify events (the
		 * ones that tell about signals and wakeup events).  But we
		 * don't actually want to tell the backend to change its
		 * state, since it might still share some resource (a kqueue,
		 * an epoll fd) with the parent process, and we don't want to
		 * delete the fds from _that_ backend, we temporarily stub out
		 * the evsel with a replacement.
		 */
		base->evsel = &nil_eventop;
	}

	/* We need to re-create a new signal-notification fd and a new
	 * thread-notification fd.  Otherwise, we'll still share those with
	 * the parent process, which would make any notification sent to them
	 * get received by one or both of the event loops, more or less at
	 * random.
	 */
	if (base->sig.ev_signal_added) {
		event_del_nolock_(&base->sig.ev_signal, EVENT_DEL_AUTOBLOCK);
		event_debug_unassign(&base->sig.ev_signal);
		memset(&base->sig.ev_signal, 0, sizeof(base->sig.ev_signal));
		if (base->sig.ev_signal_pair[0] != -1)
			EVUTIL_CLOSESOCKET(base->sig.ev_signal_pair[0]);
		if (base->sig.ev_signal_pair[1] != -1)
			EVUTIL_CLOSESOCKET(base->sig.ev_signal_pair[1]);
		had_signal_added = 1;
		base->sig.ev_signal_added = 0;
	}
	if (base->th_notify_fn != NULL) {
		was_notifiable = 1;
		base->th_notify_fn = NULL;
	}
	if (base->th_notify_fd[0] != -1) {
		event_del_nolock_(&base->th_notify, EVENT_DEL_AUTOBLOCK);
		EVUTIL_CLOSESOCKET(base->th_notify_fd[0]);
		if (base->th_notify_fd[1] != -1)
			EVUTIL_CLOSESOCKET(base->th_notify_fd[1]);
		base->th_notify_fd[0] = -1;
		base->th_notify_fd[1] = -1;
		event_debug_unassign(&base->th_notify);
	}

	/* Replace the original evsel. */
        base->evsel = evsel;

	if (evsel->need_reinit) {
		/* Reconstruct the backend through brute-force, so that we do
		 * not share any structures with the parent process. For some
		 * backends, this is necessary: epoll and kqueue, for
		 * instance, have events associated with a kernel
		 * structure. If didn't reinitialize, we'd share that
		 * structure with the parent process, and any changes made by
		 * the parent would affect our backend's behavior (and vice
		 * versa).
		 */
		if (base->evsel->dealloc != NULL)
			base->evsel->dealloc(base);
		base->evbase = evsel->init(base);
		if (base->evbase == NULL) {
			event_errx(1,
			   "%s: could not reinitialize event mechanism",
			   __func__);
			res = -1;
			goto done;
		}

		/* Empty out the changelist (if any): we are starting from a
		 * blank slate. */
		event_changelist_freemem_(&base->changelist);

		/* Tell the event maps to re-inform the backend about all
		 * pending events. This will make the signal notification
		 * event get re-created if necessary. */
		if (evmap_reinit_(base) < 0)
			res = -1;
	} else {
		if (had_signal_added)
			res = evsig_init_(base);
	}

	/* If we were notifiable before, and nothing just exploded, become
	 * notifiable again. */
	if (was_notifiable && res == 0)
		res = evthread_make_base_notifiable_nolock_(base);

done:
	EVBASE_RELEASE_LOCK(base, th_base_lock);
	return (res);
}

const char **
event_get_supported_methods(void)
{
	static const char **methods = NULL;
	const struct eventop **method;
	const char **tmp;
	int i = 0, k;

	/* count all methods */
	for (method = &eventops[0]; *method != NULL; ++method) {
		++i;
	}

	/* allocate one more than we need for the NULL pointer */
	tmp = mm_calloc((i + 1), sizeof(char *));
	if (tmp == NULL)
		return (NULL);

	/* populate the array with the supported methods */
	for (k = 0, i = 0; eventops[k] != NULL; ++k) {
		tmp[i++] = eventops[k]->name;
	}
	tmp[i] = NULL;

	if (methods != NULL)
		mm_free((char**)methods);

	methods = tmp;

	return (methods);
}

struct event_config *
event_config_new(void)
{
	struct event_config *cfg = mm_calloc(1, sizeof(*cfg));

	if (cfg == NULL)
		return (NULL);

	TAILQ_INIT(&cfg->entries);
	cfg->max_dispatch_interval.tv_sec = -1;
	cfg->max_dispatch_callbacks = INT_MAX;
	cfg->limit_callbacks_after_prio = 1;

	return (cfg);
}

static void
event_config_entry_free(struct event_config_entry *entry)
{
	if (entry->avoid_method != NULL)
		mm_free((char *)entry->avoid_method);
	mm_free(entry);
}

void
event_config_free(struct event_config *cfg)
{
	struct event_config_entry *entry;

	while ((entry = TAILQ_FIRST(&cfg->entries)) != NULL) {
		TAILQ_REMOVE(&cfg->entries, entry, next);
		event_config_entry_free(entry);
	}
	mm_free(cfg);
}

int
event_config_set_flag(struct event_config *cfg, int flag)
{
	if (!cfg)
		return -1;
	cfg->flags |= flag;
	return 0;
}

int
event_config_avoid_method(struct event_config *cfg, const char *method)
{
	struct event_config_entry *entry = mm_malloc(sizeof(*entry));
	if (entry == NULL)
		return (-1);

	if ((entry->avoid_method = mm_strdup(method)) == NULL) {
		mm_free(entry);
		return (-1);
	}

	TAILQ_INSERT_TAIL(&cfg->entries, entry, next);

	return (0);
}

int
event_config_require_features(struct event_config *cfg,
    int features)
{
	if (!cfg)
		return (-1);
	cfg->require_features = features;
	return (0);
}

int
event_config_set_num_cpus_hint(struct event_config *cfg, int cpus)
{
	if (!cfg)
		return (-1);
	cfg->n_cpus_hint = cpus;
	return (0);
}

int
event_config_set_max_dispatch_interval(struct event_config *cfg,
    const struct timeval *max_interval, int max_callbacks, int min_priority)
{
	if (max_interval)
		memcpy(&cfg->max_dispatch_interval, max_interval,
		    sizeof(struct timeval));
	else
		cfg->max_dispatch_interval.tv_sec = -1;
	cfg->max_dispatch_callbacks =
	    max_callbacks >= 0 ? max_callbacks : INT_MAX;
	if (min_priority < 0)
		min_priority = 0;
	cfg->limit_callbacks_after_prio = min_priority;
	return (0);
}

int
event_priority_init(int npriorities)
{
	return event_base_priority_init(current_base, npriorities);
}

int
event_base_priority_init(struct event_base *base, int npriorities)
{
	int i, r;
	r = -1;

	EVBASE_ACQUIRE_LOCK(base, th_base_lock);

	if (N_ACTIVE_CALLBACKS(base) || npriorities < 1
	    || npriorities >= EVENT_MAX_PRIORITIES)
		goto err;

	if (npriorities == base->nactivequeues)
		goto ok;

	if (base->nactivequeues) {
		mm_free(base->activequeues);
		base->nactivequeues = 0;
	}

	/* Allocate our priority queues */
	base->activequeues = (struct evcallback_list *)
	  mm_calloc(npriorities, sizeof(struct evcallback_list));
	if (base->activequeues == NULL) {
		event_warn("%s: calloc", __func__);
		goto err;
	}
	base->nactivequeues = npriorities;

	for (i = 0; i < base->nactivequeues; ++i) {
		TAILQ_INIT(&base->activequeues[i]);
	}

ok:
	r = 0;
err:
	EVBASE_RELEASE_LOCK(base, th_base_lock);
	return (r);
}

int
event_base_get_npriorities(struct event_base *base)
{

	int n;
	if (base == NULL)
		base = current_base;

	EVBASE_ACQUIRE_LOCK(base, th_base_lock);
	n = base->nactivequeues;
	EVBASE_RELEASE_LOCK(base, th_base_lock);
	return (n);
}

int
event_base_get_num_events(struct event_base *base, unsigned int type)
{
	int r = 0;

	EVBASE_ACQUIRE_LOCK(base, th_base_lock);

	if (type & EVENT_BASE_COUNT_ACTIVE)
		r += base->event_count_active;

	if (type & EVENT_BASE_COUNT_VIRTUAL)
		r += base->virtual_event_count;

	if (type & EVENT_BASE_COUNT_ADDED)
		r += base->event_count;

	EVBASE_RELEASE_LOCK(base, th_base_lock);

	return r;
}

int
event_base_get_max_events(struct event_base *base, unsigned int type, int clear)
{
	int r = 0;

	EVBASE_ACQUIRE_LOCK(base, th_base_lock);

	if (type & EVENT_BASE_COUNT_ACTIVE) {
		r += base->event_count_active_max;
		if (clear)
			base->event_count_active_max = 0;
	}

	if (type & EVENT_BASE_COUNT_VIRTUAL) {
		r += base->virtual_event_count_max;
		if (clear)
			base->virtual_event_count_max = 0;
	}

	if (type & EVENT_BASE_COUNT_ADDED) {
		r += base->event_count_max;
		if (clear)
			base->event_count_max = 0;
	}

	EVBASE_RELEASE_LOCK(base, th_base_lock);

	return r;
}

/* Returns true iff we're currently watching any events. */
static int
event_haveevents(struct event_base *base)
{
	/* Caller must hold th_base_lock */
	return (base->virtual_event_count > 0 || base->event_count > 0);
}

/* "closure" function called when processing active signal events */
static inline void
event_signal_closure(struct event_base *base, struct event *ev)
{
	short ncalls;
	int should_break;

	/* Allows deletes to work */
	ncalls = ev->ev_ncalls;
	if (ncalls != 0)
		ev->ev_pncalls = &ncalls;
	EVBASE_RELEASE_LOCK(base, th_base_lock);
	while (ncalls) {
		ncalls--;
		ev->ev_ncalls = ncalls;
		if (ncalls == 0)
			ev->ev_pncalls = NULL;
		(*ev->ev_callback)(ev->ev_fd, ev->ev_res, ev->ev_arg);

		EVBASE_ACQUIRE_LOCK(base, th_base_lock);
		should_break = base->event_break;
		EVBASE_RELEASE_LOCK(base, th_base_lock);

		if (should_break) {
			if (ncalls != 0)
				ev->ev_pncalls = NULL;
			return;
		}
	}
}

/* Common timeouts are special timeouts that are handled as queues rather than
 * in the minheap.  This is more efficient than the minheap if we happen to
 * know that we're going to get several thousands of timeout events all with
 * the same timeout value.
 *
 * Since all our timeout handling code assumes timevals can be copied,
 * assigned, etc, we can't use "magic pointer" to encode these common
 * timeouts.  Searching through a list to see if every timeout is common could
 * also get inefficient.  Instead, we take advantage of the fact that tv_usec
 * is 32 bits long, but only uses 20 of those bits (since it can never be over
 * 999999.)  We use the top bits to encode 4 bites of magic number, and 8 bits
 * of index into the event_base's aray of common timeouts.
 */

#define MICROSECONDS_MASK       COMMON_TIMEOUT_MICROSECONDS_MASK
#define COMMON_TIMEOUT_IDX_MASK 0x0ff00000
#define COMMON_TIMEOUT_IDX_SHIFT 20
#define COMMON_TIMEOUT_MASK     0xf0000000
#define COMMON_TIMEOUT_MAGIC    0x50000000

#define COMMON_TIMEOUT_IDX(tv) \
	(((tv)->tv_usec & COMMON_TIMEOUT_IDX_MASK)>>COMMON_TIMEOUT_IDX_SHIFT)

/** Return true iff if 'tv' is a common timeout in 'base' */
static inline int
is_common_timeout(const struct timeval *tv,
    const struct event_base *base)
{
	int idx;
	if ((tv->tv_usec & COMMON_TIMEOUT_MASK) != COMMON_TIMEOUT_MAGIC)
		return 0;
	idx = COMMON_TIMEOUT_IDX(tv);
	return idx < base->n_common_timeouts;
}

/* True iff tv1 and tv2 have the same common-timeout index, or if neither
 * one is a common timeout. */
static inline int
is_same_common_timeout(const struct timeval *tv1, const struct timeval *tv2)
{
	return (tv1->tv_usec & ~MICROSECONDS_MASK) ==
	    (tv2->tv_usec & ~MICROSECONDS_MASK);
}

/** Requires that 'tv' is a common timeout.  Return the corresponding
 * common_timeout_list. */
static inline struct common_timeout_list *
get_common_timeout_list(struct event_base *base, const struct timeval *tv)
{
	return base->common_timeout_queues[COMMON_TIMEOUT_IDX(tv)];
}

#if 0
static inline int
common_timeout_ok(const struct timeval *tv,
    struct event_base *base)
{
	const struct timeval *expect =
	    &get_common_timeout_list(base, tv)->duration;
	return tv->tv_sec == expect->tv_sec &&
	    tv->tv_usec == expect->tv_usec;
}
#endif

/* Add the timeout for the first event in given common timeout list to the
 * event_base's minheap. */
static void
common_timeout_schedule(struct common_timeout_list *ctl,
    const struct timeval *now, struct event *head)
{
	struct timeval timeout = head->ev_timeout;
	timeout.tv_usec &= MICROSECONDS_MASK;
	event_add_nolock_(&ctl->timeout_event, &timeout, 1);
}

/* Callback: invoked when the timeout for a common timeout queue triggers.
 * This means that (at least) the first event in that queue should be run,
 * and the timeout should be rescheduled if there are more events. */
static void
common_timeout_callback(evutil_socket_t fd, short what, void *arg)
{
	struct timeval now;
	struct common_timeout_list *ctl = arg;
	struct event_base *base = ctl->base;
	struct event *ev = NULL;
	EVBASE_ACQUIRE_LOCK(base, th_base_lock);
	gettime(base, &now);
	while (1) {
		ev = TAILQ_FIRST(&ctl->events);
		if (!ev || ev->ev_timeout.tv_sec > now.tv_sec ||
		    (ev->ev_timeout.tv_sec == now.tv_sec &&
			(ev->ev_timeout.tv_usec&MICROSECONDS_MASK) > now.tv_usec))
			break;
		event_del_nolock_(ev, EVENT_DEL_NOBLOCK);
		event_active_nolock_(ev, EV_TIMEOUT, 1);
	}
	if (ev)
		common_timeout_schedule(ctl, &now, ev);
	EVBASE_RELEASE_LOCK(base, th_base_lock);
}

#define MAX_COMMON_TIMEOUTS 256

const struct timeval *
event_base_init_common_timeout(struct event_base *base,
    const struct timeval *duration)
{
	int i;
	struct timeval tv;
	const struct timeval *result=NULL;
	struct common_timeout_list *new_ctl;

	EVBASE_ACQUIRE_LOCK(base, th_base_lock);
	if (duration->tv_usec > 1000000) {
		memcpy(&tv, duration, sizeof(struct timeval));
		if (is_common_timeout(duration, base))
			tv.tv_usec &= MICROSECONDS_MASK;
		tv.tv_sec += tv.tv_usec / 1000000;
		tv.tv_usec %= 1000000;
		duration = &tv;
	}
	for (i = 0; i < base->n_common_timeouts; ++i) {
		const struct common_timeout_list *ctl =
		    base->common_timeout_queues[i];
		if (duration->tv_sec == ctl->duration.tv_sec &&
		    duration->tv_usec ==
		    (ctl->duration.tv_usec & MICROSECONDS_MASK)) {
			EVUTIL_ASSERT(is_common_timeout(&ctl->duration, base));
			result = &ctl->duration;
			goto done;
		}
	}
	if (base->n_common_timeouts == MAX_COMMON_TIMEOUTS) {
		event_warnx("%s: Too many common timeouts already in use; "
		    "we only support %d per event_base", __func__,
		    MAX_COMMON_TIMEOUTS);
		goto done;
	}
	if (base->n_common_timeouts_allocated == base->n_common_timeouts) {
		int n = base->n_common_timeouts < 16 ? 16 :
		    base->n_common_timeouts*2;
		struct common_timeout_list **newqueues =
		    mm_realloc(base->common_timeout_queues,
			n*sizeof(struct common_timeout_queue *));
		if (!newqueues) {
			event_warn("%s: realloc",__func__);
			goto done;
		}
		base->n_common_timeouts_allocated = n;
		base->common_timeout_queues = newqueues;
	}
	new_ctl = mm_calloc(1, sizeof(struct common_timeout_list));
	if (!new_ctl) {
		event_warn("%s: calloc",__func__);
		goto done;
	}
	TAILQ_INIT(&new_ctl->events);
	new_ctl->duration.tv_sec = duration->tv_sec;
	new_ctl->duration.tv_usec =
	    duration->tv_usec | COMMON_TIMEOUT_MAGIC |
	    (base->n_common_timeouts << COMMON_TIMEOUT_IDX_SHIFT);
	evtimer_assign(&new_ctl->timeout_event, base,
	    common_timeout_callback, new_ctl);
	new_ctl->timeout_event.ev_flags |= EVLIST_INTERNAL;
	event_priority_set(&new_ctl->timeout_event, 0);
	new_ctl->base = base;
	base->common_timeout_queues[base->n_common_timeouts++] = new_ctl;
	result = &new_ctl->duration;

done:
	if (result)
		EVUTIL_ASSERT(is_common_timeout(result, base));

	EVBASE_RELEASE_LOCK(base, th_base_lock);
	return result;
}

/* Closure function invoked when we're activating a persistent event. */
static inline void
event_persist_closure(struct event_base *base, struct event *ev)
{
<<<<<<< HEAD

	// Define our callback, we use this to store our callback before it's executed
	void (*evcb_callback)(evutil_socket_t, short, void *);

=======
	// Define our callback, we use this to store our callback before it's executed
	void (*evcb_callback)(evutil_socket_t, short, void *);

        // Other fields of *ev that must be stored before executing
        evutil_socket_t evcb_fd;
        short evcb_res;
        void *evcb_arg;

>>>>>>> 1da2f42b
	/* reschedule the persistent event if we have a timeout. */
	if (ev->ev_io_timeout.tv_sec || ev->ev_io_timeout.tv_usec) {
		/* If there was a timeout, we want it to run at an interval of
		 * ev_io_timeout after the last time it was _scheduled_ for,
		 * not ev_io_timeout after _now_.  If it fired for another
		 * reason, though, the timeout ought to start ticking _now_. */
		struct timeval run_at, relative_to, delay, now;
		ev_uint32_t usec_mask = 0;
		EVUTIL_ASSERT(is_same_common_timeout(&ev->ev_timeout,
			&ev->ev_io_timeout));
		gettime(base, &now);
		if (is_common_timeout(&ev->ev_timeout, base)) {
			delay = ev->ev_io_timeout;
			usec_mask = delay.tv_usec & ~MICROSECONDS_MASK;
			delay.tv_usec &= MICROSECONDS_MASK;
			if (ev->ev_res & EV_TIMEOUT) {
				relative_to = ev->ev_timeout;
				relative_to.tv_usec &= MICROSECONDS_MASK;
			} else {
				relative_to = now;
			}
		} else {
			delay = ev->ev_io_timeout;
			if (ev->ev_res & EV_TIMEOUT) {
				relative_to = ev->ev_timeout;
			} else {
				relative_to = now;
			}
		}
		evutil_timeradd(&relative_to, &delay, &run_at);
		if (evutil_timercmp(&run_at, &now, <)) {
			/* Looks like we missed at least one invocation due to
			 * a clock jump, not running the event loop for a
			 * while, really slow callbacks, or
			 * something. Reschedule relative to now.
			 */
			evutil_timeradd(&now, &delay, &run_at);
		}
		run_at.tv_usec |= usec_mask;
		event_add_nolock_(ev, &run_at, 1);
	}

	// Save our callback before we release the lock
<<<<<<< HEAD
	evcb_callback = *ev->ev_callback;
=======
	evcb_callback = ev->ev_callback;
        evcb_fd = ev->ev_fd;
        evcb_res = ev->ev_res;
        evcb_arg = ev->ev_arg;
>>>>>>> 1da2f42b

	// Release the lock
 	EVBASE_RELEASE_LOCK(base, th_base_lock);

	// Execute the callback
<<<<<<< HEAD
	(evcb_callback)(ev->ev_fd, ev->ev_res, ev->ev_arg);
=======
        (evcb_callback)(evcb_fd, evcb_res, evcb_arg);
>>>>>>> 1da2f42b
}

/*
  Helper for event_process_active to process all the events in a single queue,
  releasing the lock as we go.  This function requires that the lock be held
  when it's invoked.  Returns -1 if we get a signal or an event_break that
  means we should stop processing any active events now.  Otherwise returns
  the number of non-internal event_callbacks that we processed.
*/
static int
event_process_active_single_queue(struct event_base *base,
    struct evcallback_list *activeq,
    int max_to_process, const struct timeval *endtime)
{
	struct event_callback *evcb;
	int count = 0;

	EVUTIL_ASSERT(activeq != NULL);

	for (evcb = TAILQ_FIRST(activeq); evcb; evcb = TAILQ_FIRST(activeq)) {
		struct event *ev=NULL;
		if (evcb->evcb_flags & EVLIST_INIT) {
			ev = event_callback_to_event(evcb);

			if (ev->ev_events & EV_PERSIST || ev->ev_flags & EVLIST_FINALIZING)
				event_queue_remove_active(base, evcb);
			else
				event_del_nolock_(ev, EVENT_DEL_NOBLOCK);
			event_debug((
			    "event_process_active: event: %p, %s%s%scall %p",
			    ev,
			    ev->ev_res & EV_READ ? "EV_READ " : " ",
			    ev->ev_res & EV_WRITE ? "EV_WRITE " : " ",
			    ev->ev_res & EV_CLOSED ? "EV_CLOSED " : " ",
			    ev->ev_callback));
		} else {
			event_queue_remove_active(base, evcb);
			event_debug(("event_process_active: event_callback %p, "
				"closure %d, call %p",
				evcb, evcb->evcb_closure, evcb->evcb_cb_union.evcb_callback));
		}

		if (!(evcb->evcb_flags & EVLIST_INTERNAL))
			++count;


		base->current_event = evcb;
#ifndef EVENT__DISABLE_THREAD_SUPPORT
		base->current_event_waiters = 0;
#endif

		switch (evcb->evcb_closure) {
		case EV_CLOSURE_EVENT_SIGNAL:
			EVUTIL_ASSERT(ev != NULL);
			event_signal_closure(base, ev);
			break;
		case EV_CLOSURE_EVENT_PERSIST:
			EVUTIL_ASSERT(ev != NULL);
			event_persist_closure(base, ev);
			break;
		case EV_CLOSURE_EVENT: {
			void (*evcb_callback)(evutil_socket_t, short, void *);
			EVUTIL_ASSERT(ev != NULL);
			evcb_callback = *ev->ev_callback;
			EVBASE_RELEASE_LOCK(base, th_base_lock);
			evcb_callback(ev->ev_fd, ev->ev_res, ev->ev_arg);
		}
		break;
		case EV_CLOSURE_CB_SELF: {
			void (*evcb_selfcb)(struct event_callback *, void *) = evcb->evcb_cb_union.evcb_selfcb;
			EVBASE_RELEASE_LOCK(base, th_base_lock);
			evcb_selfcb(evcb, evcb->evcb_arg);
		}
		break;
		case EV_CLOSURE_EVENT_FINALIZE:
		case EV_CLOSURE_EVENT_FINALIZE_FREE: {
			void (*evcb_evfinalize)(struct event *, void *);
			int evcb_closure = evcb->evcb_closure;
			EVUTIL_ASSERT(ev != NULL);
			base->current_event = NULL;
			evcb_evfinalize = ev->ev_evcallback.evcb_cb_union.evcb_evfinalize;
			EVUTIL_ASSERT((evcb->evcb_flags & EVLIST_FINALIZING));
			EVBASE_RELEASE_LOCK(base, th_base_lock);
			evcb_evfinalize(ev, ev->ev_arg);
			event_debug_note_teardown_(ev);
			if (evcb_closure == EV_CLOSURE_EVENT_FINALIZE_FREE)
				mm_free(ev);
		}
		break;
		case EV_CLOSURE_CB_FINALIZE: {
			void (*evcb_cbfinalize)(struct event_callback *, void *) = evcb->evcb_cb_union.evcb_cbfinalize;
			base->current_event = NULL;
			EVUTIL_ASSERT((evcb->evcb_flags & EVLIST_FINALIZING));
			EVBASE_RELEASE_LOCK(base, th_base_lock);
			evcb_cbfinalize(evcb, evcb->evcb_arg);
		}
		break;
		default:
			EVUTIL_ASSERT(0);
		}

		EVBASE_ACQUIRE_LOCK(base, th_base_lock);
		base->current_event = NULL;
#ifndef EVENT__DISABLE_THREAD_SUPPORT
		if (base->current_event_waiters) {
			base->current_event_waiters = 0;
			EVTHREAD_COND_BROADCAST(base->current_event_cond);
		}
#endif

		if (base->event_break)
			return -1;
		if (count >= max_to_process)
			return count;
		if (count && endtime) {
			struct timeval now;
			update_time_cache(base);
			gettime(base, &now);
			if (evutil_timercmp(&now, endtime, >=))
				return count;
		}
		if (base->event_continue)
			break;
	}
	return count;
}

/*
 * Active events are stored in priority queues.  Lower priorities are always
 * process before higher priorities.  Low priority events can starve high
 * priority ones.
 */

static int
event_process_active(struct event_base *base)
{
	/* Caller must hold th_base_lock */
	struct evcallback_list *activeq = NULL;
	int i, c = 0;
	const struct timeval *endtime;
	struct timeval tv;
	const int maxcb = base->max_dispatch_callbacks;
	const int limit_after_prio = base->limit_callbacks_after_prio;
	if (base->max_dispatch_time.tv_sec >= 0) {
		update_time_cache(base);
		gettime(base, &tv);
		evutil_timeradd(&base->max_dispatch_time, &tv, &tv);
		endtime = &tv;
	} else {
		endtime = NULL;
	}

	for (i = 0; i < base->nactivequeues; ++i) {
		if (TAILQ_FIRST(&base->activequeues[i]) != NULL) {
			base->event_running_priority = i;
			activeq = &base->activequeues[i];
			if (i < limit_after_prio)
				c = event_process_active_single_queue(base, activeq,
				    INT_MAX, NULL);
			else
				c = event_process_active_single_queue(base, activeq,
				    maxcb, endtime);
			if (c < 0) {
				goto done;
			} else if (c > 0)
				break; /* Processed a real event; do not
					* consider lower-priority events */
			/* If we get here, all of the events we processed
			 * were internal.  Continue. */
		}
	}

done:
	base->event_running_priority = -1;

	return c;
}

/*
 * Wait continuously for events.  We exit only if no events are left.
 */

int
event_dispatch(void)
{
	return (event_loop(0));
}

int
event_base_dispatch(struct event_base *event_base)
{
	return (event_base_loop(event_base, 0));
}

const char *
event_base_get_method(const struct event_base *base)
{
	EVUTIL_ASSERT(base);
	return (base->evsel->name);
}

/** Callback: used to implement event_base_loopexit by telling the event_base
 * that it's time to exit its loop. */
static void
event_loopexit_cb(evutil_socket_t fd, short what, void *arg)
{
	struct event_base *base = arg;
	base->event_gotterm = 1;
}

int
event_loopexit(const struct timeval *tv)
{
	return (event_once(-1, EV_TIMEOUT, event_loopexit_cb,
		    current_base, tv));
}

int
event_base_loopexit(struct event_base *event_base, const struct timeval *tv)
{
	return (event_base_once(event_base, -1, EV_TIMEOUT, event_loopexit_cb,
		    event_base, tv));
}

int
event_loopbreak(void)
{
	return (event_base_loopbreak(current_base));
}

int
event_base_loopbreak(struct event_base *event_base)
{
	int r = 0;
	if (event_base == NULL)
		return (-1);

	EVBASE_ACQUIRE_LOCK(event_base, th_base_lock);
	event_base->event_break = 1;

	if (EVBASE_NEED_NOTIFY(event_base)) {
		r = evthread_notify_base(event_base);
	} else {
		r = (0);
	}
	EVBASE_RELEASE_LOCK(event_base, th_base_lock);
	return r;
}

int
event_base_loopcontinue(struct event_base *event_base)
{
	int r = 0;
	if (event_base == NULL)
		return (-1);

	EVBASE_ACQUIRE_LOCK(event_base, th_base_lock);
	event_base->event_continue = 1;

	if (EVBASE_NEED_NOTIFY(event_base)) {
		r = evthread_notify_base(event_base);
	} else {
		r = (0);
	}
	EVBASE_RELEASE_LOCK(event_base, th_base_lock);
	return r;
}

int
event_base_got_break(struct event_base *event_base)
{
	int res;
	EVBASE_ACQUIRE_LOCK(event_base, th_base_lock);
	res = event_base->event_break;
	EVBASE_RELEASE_LOCK(event_base, th_base_lock);
	return res;
}

int
event_base_got_exit(struct event_base *event_base)
{
	int res;
	EVBASE_ACQUIRE_LOCK(event_base, th_base_lock);
	res = event_base->event_gotterm;
	EVBASE_RELEASE_LOCK(event_base, th_base_lock);
	return res;
}

/* not thread safe */

int
event_loop(int flags)
{
	return event_base_loop(current_base, flags);
}

int
event_base_loop(struct event_base *base, int flags)
{
	const struct eventop *evsel = base->evsel;
	struct timeval tv;
	struct timeval *tv_p;
	int res, done, retval = 0;

	/* Grab the lock.  We will release it inside evsel.dispatch, and again
	 * as we invoke user callbacks. */
	EVBASE_ACQUIRE_LOCK(base, th_base_lock);

	if (base->running_loop) {
		event_warnx("%s: reentrant invocation.  Only one event_base_loop"
		    " can run on each event_base at once.", __func__);
		EVBASE_RELEASE_LOCK(base, th_base_lock);
		return -1;
	}

	base->running_loop = 1;

	clear_time_cache(base);

	if (base->sig.ev_signal_added && base->sig.ev_n_signals_added)
		evsig_set_base_(base);

	done = 0;

#ifndef EVENT__DISABLE_THREAD_SUPPORT
	base->th_owner_id = EVTHREAD_GET_ID();
#endif

	base->event_gotterm = base->event_break = 0;

	while (!done) {
		base->event_continue = 0;
		base->n_deferreds_queued = 0;

		/* Terminate the loop if we have been asked to */
		if (base->event_gotterm) {
			break;
		}

		if (base->event_break) {
			break;
		}

		tv_p = &tv;
		if (!N_ACTIVE_CALLBACKS(base) && !(flags & EVLOOP_NONBLOCK)) {
			timeout_next(base, &tv_p);
		} else {
			/*
			 * if we have active events, we just poll new events
			 * without waiting.
			 */
			evutil_timerclear(&tv);
		}

		/* If we have no events, we just exit */
		if (0==(flags&EVLOOP_NO_EXIT_ON_EMPTY) &&
		    !event_haveevents(base) && !N_ACTIVE_CALLBACKS(base)) {
			event_debug(("%s: no events registered.", __func__));
			retval = 1;
			goto done;
		}

		event_queue_make_later_events_active(base);

		clear_time_cache(base);

		res = evsel->dispatch(base, tv_p);

		if (res == -1) {
			event_debug(("%s: dispatch returned unsuccessfully.",
				__func__));
			retval = -1;
			goto done;
		}

		update_time_cache(base);

		timeout_process(base);

		if (N_ACTIVE_CALLBACKS(base)) {
			int n = event_process_active(base);
			if ((flags & EVLOOP_ONCE)
			    && N_ACTIVE_CALLBACKS(base) == 0
			    && n != 0)
				done = 1;
		} else if (flags & EVLOOP_NONBLOCK)
			done = 1;
	}
	event_debug(("%s: asked to terminate loop.", __func__));

done:
	clear_time_cache(base);
	base->running_loop = 0;

	EVBASE_RELEASE_LOCK(base, th_base_lock);

	return (retval);
}

/* One-time callback to implement event_base_once: invokes the user callback,
 * then deletes the allocated storage */
static void
event_once_cb(evutil_socket_t fd, short events, void *arg)
{
	struct event_once *eonce = arg;

	(*eonce->cb)(fd, events, eonce->arg);
	EVBASE_ACQUIRE_LOCK(eonce->ev.ev_base, th_base_lock);
	LIST_REMOVE(eonce, next_once);
	EVBASE_RELEASE_LOCK(eonce->ev.ev_base, th_base_lock);
	event_debug_unassign(&eonce->ev);
	mm_free(eonce);
}

/* not threadsafe, event scheduled once. */
int
event_once(evutil_socket_t fd, short events,
    void (*callback)(evutil_socket_t, short, void *),
    void *arg, const struct timeval *tv)
{
	return event_base_once(current_base, fd, events, callback, arg, tv);
}

/* Schedules an event once */
int
event_base_once(struct event_base *base, evutil_socket_t fd, short events,
    void (*callback)(evutil_socket_t, short, void *),
    void *arg, const struct timeval *tv)
{
	struct event_once *eonce;
	int res = 0;
	int activate = 0;

	/* We cannot support signals that just fire once, or persistent
	 * events. */
	if (events & (EV_SIGNAL|EV_PERSIST))
		return (-1);

	if ((eonce = mm_calloc(1, sizeof(struct event_once))) == NULL)
		return (-1);

	eonce->cb = callback;
	eonce->arg = arg;

	if ((events & (EV_TIMEOUT|EV_SIGNAL|EV_READ|EV_WRITE|EV_CLOSED)) == EV_TIMEOUT) {
		evtimer_assign(&eonce->ev, base, event_once_cb, eonce);

		if (tv == NULL || ! evutil_timerisset(tv)) {
			/* If the event is going to become active immediately,
			 * don't put it on the timeout queue.  This is one
			 * idiom for scheduling a callback, so let's make
			 * it fast (and order-preserving). */
			activate = 1;
		}
	} else if (events & (EV_READ|EV_WRITE|EV_CLOSED)) {
		events &= EV_READ|EV_WRITE|EV_CLOSED;

		event_assign(&eonce->ev, base, fd, events, event_once_cb, eonce);
	} else {
		/* Bad event combination */
		mm_free(eonce);
		return (-1);
	}

	if (res == 0) {
		EVBASE_ACQUIRE_LOCK(base, th_base_lock);
		if (activate)
			event_active_nolock_(&eonce->ev, EV_TIMEOUT, 1);
		else
			res = event_add_nolock_(&eonce->ev, tv, 0);

		if (res != 0) {
			mm_free(eonce);
			return (res);
		} else {
			LIST_INSERT_HEAD(&base->once_events, eonce, next_once);
		}
		EVBASE_RELEASE_LOCK(base, th_base_lock);
	}

	return (0);
}

int
event_assign(struct event *ev, struct event_base *base, evutil_socket_t fd, short events, void (*callback)(evutil_socket_t, short, void *), void *arg)
{
	if (!base)
		base = current_base;
	if (arg == &event_self_cbarg_ptr_)
		arg = ev;

	event_debug_assert_not_added_(ev);

	ev->ev_base = base;

	ev->ev_callback = callback;
	ev->ev_arg = arg;
	ev->ev_fd = fd;
	ev->ev_events = events;
	ev->ev_res = 0;
	ev->ev_flags = EVLIST_INIT;
	ev->ev_ncalls = 0;
	ev->ev_pncalls = NULL;

	if (events & EV_SIGNAL) {
		if ((events & (EV_READ|EV_WRITE|EV_CLOSED)) != 0) {
			event_warnx("%s: EV_SIGNAL is not compatible with "
			    "EV_READ, EV_WRITE or EV_CLOSED", __func__);
			return -1;
		}
		ev->ev_closure = EV_CLOSURE_EVENT_SIGNAL;
	} else {
		if (events & EV_PERSIST) {
			evutil_timerclear(&ev->ev_io_timeout);
			ev->ev_closure = EV_CLOSURE_EVENT_PERSIST;
		} else {
			ev->ev_closure = EV_CLOSURE_EVENT;
		}
	}

	min_heap_elem_init_(ev);

	if (base != NULL) {
		/* by default, we put new events into the middle priority */
		ev->ev_pri = base->nactivequeues / 2;
	}

	event_debug_note_setup_(ev);

	return 0;
}

int
event_base_set(struct event_base *base, struct event *ev)
{
	/* Only innocent events may be assigned to a different base */
	if (ev->ev_flags != EVLIST_INIT)
		return (-1);

	event_debug_assert_is_setup_(ev);

	ev->ev_base = base;
	ev->ev_pri = base->nactivequeues/2;

	return (0);
}

void
event_set(struct event *ev, evutil_socket_t fd, short events,
	  void (*callback)(evutil_socket_t, short, void *), void *arg)
{
	int r;
	r = event_assign(ev, current_base, fd, events, callback, arg);
	EVUTIL_ASSERT(r == 0);
}

void *
event_self_cbarg(void)
{
	return &event_self_cbarg_ptr_;
}

struct event *
event_base_get_running_event(struct event_base *base)
{
	struct event *ev = NULL;
	EVBASE_ACQUIRE_LOCK(base, th_base_lock);
	if (EVBASE_IN_THREAD(base)) {
		struct event_callback *evcb = base->current_event;
		if (evcb->evcb_flags & EVLIST_INIT)
			ev = event_callback_to_event(evcb);
	}
	EVBASE_RELEASE_LOCK(base, th_base_lock);
	return ev;
}

struct event *
event_new(struct event_base *base, evutil_socket_t fd, short events, void (*cb)(evutil_socket_t, short, void *), void *arg)
{
	struct event *ev;
	ev = mm_malloc(sizeof(struct event));
	if (ev == NULL)
		return (NULL);
	if (event_assign(ev, base, fd, events, cb, arg) < 0) {
		mm_free(ev);
		return (NULL);
	}

	return (ev);
}

void
event_free(struct event *ev)
{
	/* This is disabled, so that events which have been finalized be a
	 * valid target for event_free(). That's */
	// event_debug_assert_is_setup_(ev);

	/* make sure that this event won't be coming back to haunt us. */
	event_del(ev);
	event_debug_note_teardown_(ev);
	mm_free(ev);

}

void
event_debug_unassign(struct event *ev)
{
	event_debug_assert_not_added_(ev);
	event_debug_note_teardown_(ev);

	ev->ev_flags &= ~EVLIST_INIT;
}

#define EVENT_FINALIZE_FREE_ 0x10000
static int
event_finalize_nolock_(struct event_base *base, unsigned flags, struct event *ev, event_finalize_callback_fn cb)
{
	ev_uint8_t closure = (flags & EVENT_FINALIZE_FREE_) ?
	    EV_CLOSURE_EVENT_FINALIZE_FREE : EV_CLOSURE_EVENT_FINALIZE;

	event_del_nolock_(ev, EVENT_DEL_NOBLOCK);
	ev->ev_closure = closure;
	ev->ev_evcallback.evcb_cb_union.evcb_evfinalize = cb;
	event_active_nolock_(ev, EV_FINALIZE, 1);
	ev->ev_flags |= EVLIST_FINALIZING;
	return 0;
}

static int
event_finalize_impl_(unsigned flags, struct event *ev, event_finalize_callback_fn cb)
{
	int r;
	struct event_base *base = ev->ev_base;
	if (EVUTIL_FAILURE_CHECK(!base)) {
		event_warnx("%s: event has no event_base set.", __func__);
		return -1;
	}

	EVBASE_ACQUIRE_LOCK(base, th_base_lock);
	r = event_finalize_nolock_(base, flags, ev, cb);
	EVBASE_RELEASE_LOCK(base, th_base_lock);
	return r;
}

int
event_finalize(unsigned flags, struct event *ev, event_finalize_callback_fn cb)
{
	return event_finalize_impl_(flags, ev, cb);
}

int
event_free_finalize(unsigned flags, struct event *ev, event_finalize_callback_fn cb)
{
	return event_finalize_impl_(flags|EVENT_FINALIZE_FREE_, ev, cb);
}

void
event_callback_finalize_nolock_(struct event_base *base, unsigned flags, struct event_callback *evcb, void (*cb)(struct event_callback *, void *))
{
	struct event *ev = NULL;
	if (evcb->evcb_flags & EVLIST_INIT) {
		ev = event_callback_to_event(evcb);
		event_del_nolock_(ev, EVENT_DEL_NOBLOCK);
	} else {
		event_callback_cancel_nolock_(base, evcb, 0); /*XXX can this fail?*/
	}

	evcb->evcb_closure = EV_CLOSURE_CB_FINALIZE;
	evcb->evcb_cb_union.evcb_cbfinalize = cb;
	event_callback_activate_nolock_(base, evcb); /* XXX can this really fail?*/
	evcb->evcb_flags |= EVLIST_FINALIZING;
}

void
event_callback_finalize_(struct event_base *base, unsigned flags, struct event_callback *evcb, void (*cb)(struct event_callback *, void *))
{
	EVBASE_ACQUIRE_LOCK(base, th_base_lock);
	event_callback_finalize_nolock_(base, flags, evcb, cb);
	EVBASE_RELEASE_LOCK(base, th_base_lock);
}

/** Internal: Finalize all of the n_cbs callbacks in evcbs.  The provided
 * callback will be invoked on *one of them*, after they have *all* been
 * finalized. */
int
event_callback_finalize_many_(struct event_base *base, int n_cbs, struct event_callback **evcbs, void (*cb)(struct event_callback *, void *))
{
	int n_pending = 0, i;

	if (base == NULL)
		base = current_base;

	EVBASE_ACQUIRE_LOCK(base, th_base_lock);

	event_debug(("%s: %d events finalizing", __func__, n_cbs));

	/* At most one can be currently executing; the rest we just
	 * cancel... But we always make sure that the finalize callback
	 * runs. */
	for (i = 0; i < n_cbs; ++i) {
		struct event_callback *evcb = evcbs[i];
		if (evcb == base->current_event) {
			event_callback_finalize_nolock_(base, 0, evcb, cb);
			++n_pending;
		} else {
			event_callback_cancel_nolock_(base, evcb, 0);
		}
	}

	if (n_pending == 0) {
		/* Just do the first one. */
		event_callback_finalize_nolock_(base, 0, evcbs[0], cb);
	}

	EVBASE_RELEASE_LOCK(base, th_base_lock);
	return 0;
}

/*
 * Set's the priority of an event - if an event is already scheduled
 * changing the priority is going to fail.
 */

int
event_priority_set(struct event *ev, int pri)
{
	event_debug_assert_is_setup_(ev);

	if (ev->ev_flags & EVLIST_ACTIVE)
		return (-1);
	if (pri < 0 || pri >= ev->ev_base->nactivequeues)
		return (-1);

	ev->ev_pri = pri;

	return (0);
}

/*
 * Checks if a specific event is pending or scheduled.
 */

int
event_pending(const struct event *ev, short event, struct timeval *tv)
{
	int flags = 0;

	if (EVUTIL_FAILURE_CHECK(ev->ev_base == NULL)) {
		event_warnx("%s: event has no event_base set.", __func__);
		return 0;
	}

	EVBASE_ACQUIRE_LOCK(ev->ev_base, th_base_lock);
	event_debug_assert_is_setup_(ev);

	if (ev->ev_flags & EVLIST_INSERTED)
		flags |= (ev->ev_events & (EV_READ|EV_WRITE|EV_CLOSED|EV_SIGNAL));
	if (ev->ev_flags & (EVLIST_ACTIVE|EVLIST_ACTIVE_LATER))
		flags |= ev->ev_res;
	if (ev->ev_flags & EVLIST_TIMEOUT)
		flags |= EV_TIMEOUT;

	event &= (EV_TIMEOUT|EV_READ|EV_WRITE|EV_CLOSED|EV_SIGNAL);

	/* See if there is a timeout that we should report */
	if (tv != NULL && (flags & event & EV_TIMEOUT)) {
		struct timeval tmp = ev->ev_timeout;
		tmp.tv_usec &= MICROSECONDS_MASK;
		/* correctly remamp to real time */
		evutil_timeradd(&ev->ev_base->tv_clock_diff, &tmp, tv);
	}

	EVBASE_RELEASE_LOCK(ev->ev_base, th_base_lock);

	return (flags & event);
}

int
event_initialized(const struct event *ev)
{
	if (!(ev->ev_flags & EVLIST_INIT))
		return 0;

	return 1;
}

void
event_get_assignment(const struct event *event, struct event_base **base_out, evutil_socket_t *fd_out, short *events_out, event_callback_fn *callback_out, void **arg_out)
{
	event_debug_assert_is_setup_(event);

	if (base_out)
		*base_out = event->ev_base;
	if (fd_out)
		*fd_out = event->ev_fd;
	if (events_out)
		*events_out = event->ev_events;
	if (callback_out)
		*callback_out = event->ev_callback;
	if (arg_out)
		*arg_out = event->ev_arg;
}

size_t
event_get_struct_event_size(void)
{
	return sizeof(struct event);
}

evutil_socket_t
event_get_fd(const struct event *ev)
{
	event_debug_assert_is_setup_(ev);
	return ev->ev_fd;
}

struct event_base *
event_get_base(const struct event *ev)
{
	event_debug_assert_is_setup_(ev);
	return ev->ev_base;
}

short
event_get_events(const struct event *ev)
{
	event_debug_assert_is_setup_(ev);
	return ev->ev_events;
}

event_callback_fn
event_get_callback(const struct event *ev)
{
	event_debug_assert_is_setup_(ev);
	return ev->ev_callback;
}

void *
event_get_callback_arg(const struct event *ev)
{
	event_debug_assert_is_setup_(ev);
	return ev->ev_arg;
}

int
event_get_priority(const struct event *ev)
{
	event_debug_assert_is_setup_(ev);
	return ev->ev_pri;
}

int
event_add(struct event *ev, const struct timeval *tv)
{
	int res;

	if (EVUTIL_FAILURE_CHECK(!ev->ev_base)) {
		event_warnx("%s: event has no event_base set.", __func__);
		return -1;
	}

	EVBASE_ACQUIRE_LOCK(ev->ev_base, th_base_lock);

	res = event_add_nolock_(ev, tv, 0);

	EVBASE_RELEASE_LOCK(ev->ev_base, th_base_lock);

	return (res);
}

/* Helper callback: wake an event_base from another thread.  This version
 * works by writing a byte to one end of a socketpair, so that the event_base
 * listening on the other end will wake up as the corresponding event
 * triggers */
static int
evthread_notify_base_default(struct event_base *base)
{
	char buf[1];
	int r;
	buf[0] = (char) 0;
#ifdef _WIN32
	r = send(base->th_notify_fd[1], buf, 1, 0);
#else
	r = write(base->th_notify_fd[1], buf, 1);
#endif
	return (r < 0 && ! EVUTIL_ERR_IS_EAGAIN(errno)) ? -1 : 0;
}

#ifdef EVENT__HAVE_EVENTFD
/* Helper callback: wake an event_base from another thread.  This version
 * assumes that you have a working eventfd() implementation. */
static int
evthread_notify_base_eventfd(struct event_base *base)
{
	ev_uint64_t msg = 1;
	int r;
	do {
		r = write(base->th_notify_fd[0], (void*) &msg, sizeof(msg));
	} while (r < 0 && errno == EAGAIN);

	return (r < 0) ? -1 : 0;
}
#endif


/** Tell the thread currently running the event_loop for base (if any) that it
 * needs to stop waiting in its dispatch function (if it is) and process all
 * active callbacks. */
static int
evthread_notify_base(struct event_base *base)
{
	EVENT_BASE_ASSERT_LOCKED(base);
	if (!base->th_notify_fn)
		return -1;
	if (base->is_notify_pending)
		return 0;
	base->is_notify_pending = 1;
	return base->th_notify_fn(base);
}

/* Implementation function to remove a timeout on a currently pending event.
 */
int
event_remove_timer_nolock_(struct event *ev)
{
	struct event_base *base = ev->ev_base;

	EVENT_BASE_ASSERT_LOCKED(base);
	event_debug_assert_is_setup_(ev);

	event_debug(("event_remove_timer_nolock: event: %p", ev));

	/* If it's not pending on a timeout, we don't need to do anything. */
	if (ev->ev_flags & EVLIST_TIMEOUT) {
		event_queue_remove_timeout(base, ev);
		evutil_timerclear(&ev->ev_.ev_io.ev_timeout);
	}

	return (0);
}

int
event_remove_timer(struct event *ev)
{
	int res;

	if (EVUTIL_FAILURE_CHECK(!ev->ev_base)) {
		event_warnx("%s: event has no event_base set.", __func__);
		return -1;
	}

	EVBASE_ACQUIRE_LOCK(ev->ev_base, th_base_lock);

	res = event_remove_timer_nolock_(ev);

	EVBASE_RELEASE_LOCK(ev->ev_base, th_base_lock);

	return (res);
}

/* Implementation function to add an event.  Works just like event_add,
 * except: 1) it requires that we have the lock.  2) if tv_is_absolute is set,
 * we treat tv as an absolute time, not as an interval to add to the current
 * time */
int
event_add_nolock_(struct event *ev, const struct timeval *tv,
    int tv_is_absolute)
{
	struct event_base *base = ev->ev_base;
	int res = 0;
	int notify = 0;

	EVENT_BASE_ASSERT_LOCKED(base);
	event_debug_assert_is_setup_(ev);

	event_debug((
		 "event_add: event: %p (fd "EV_SOCK_FMT"), %s%s%s%scall %p",
		 ev,
		 EV_SOCK_ARG(ev->ev_fd),
		 ev->ev_events & EV_READ ? "EV_READ " : " ",
		 ev->ev_events & EV_WRITE ? "EV_WRITE " : " ",
		 ev->ev_events & EV_CLOSED ? "EV_CLOSED " : " ",
		 tv ? "EV_TIMEOUT " : " ",
		 ev->ev_callback));

	EVUTIL_ASSERT(!(ev->ev_flags & ~EVLIST_ALL));

	if (ev->ev_flags & EVLIST_FINALIZING) {
		/* XXXX debug */
		return (-1);
	}

	/*
	 * prepare for timeout insertion further below, if we get a
	 * failure on any step, we should not change any state.
	 */
	if (tv != NULL && !(ev->ev_flags & EVLIST_TIMEOUT)) {
		if (min_heap_reserve_(&base->timeheap,
			1 + min_heap_size_(&base->timeheap)) == -1)
			return (-1);  /* ENOMEM == errno */
	}

	/* If the main thread is currently executing a signal event's
	 * callback, and we are not the main thread, then we want to wait
	 * until the callback is done before we mess with the event, or else
	 * we can race on ev_ncalls and ev_pncalls below. */
#ifndef EVENT__DISABLE_THREAD_SUPPORT
	if (base->current_event == event_to_event_callback(ev) &&
	    (ev->ev_events & EV_SIGNAL)
	    && !EVBASE_IN_THREAD(base)) {
		++base->current_event_waiters;
		EVTHREAD_COND_WAIT(base->current_event_cond, base->th_base_lock);
	}
#endif

	if ((ev->ev_events & (EV_READ|EV_WRITE|EV_CLOSED|EV_SIGNAL)) &&
	    !(ev->ev_flags & (EVLIST_INSERTED|EVLIST_ACTIVE|EVLIST_ACTIVE_LATER))) {
		if (ev->ev_events & (EV_READ|EV_WRITE|EV_CLOSED))
			res = evmap_io_add_(base, ev->ev_fd, ev);
		else if (ev->ev_events & EV_SIGNAL)
			res = evmap_signal_add_(base, (int)ev->ev_fd, ev);
		if (res != -1)
			event_queue_insert_inserted(base, ev);
		if (res == 1) {
			/* evmap says we need to notify the main thread. */
			notify = 1;
			res = 0;
		}
	}

	/*
	 * we should change the timeout state only if the previous event
	 * addition succeeded.
	 */
	if (res != -1 && tv != NULL) {
		struct timeval now;
		int common_timeout;
#ifdef USE_REINSERT_TIMEOUT
		int was_common;
		int old_timeout_idx;
#endif

		/*
		 * for persistent timeout events, we remember the
		 * timeout value and re-add the event.
		 *
		 * If tv_is_absolute, this was already set.
		 */
		if (ev->ev_closure == EV_CLOSURE_EVENT_PERSIST && !tv_is_absolute)
			ev->ev_io_timeout = *tv;

#ifndef USE_REINSERT_TIMEOUT
		if (ev->ev_flags & EVLIST_TIMEOUT) {
			event_queue_remove_timeout(base, ev);
		}
#endif

		/* Check if it is active due to a timeout.  Rescheduling
		 * this timeout before the callback can be executed
		 * removes it from the active list. */
		if ((ev->ev_flags & EVLIST_ACTIVE) &&
		    (ev->ev_res & EV_TIMEOUT)) {
			if (ev->ev_events & EV_SIGNAL) {
				/* See if we are just active executing
				 * this event in a loop
				 */
				if (ev->ev_ncalls && ev->ev_pncalls) {
					/* Abort loop */
					*ev->ev_pncalls = 0;
				}
			}

			event_queue_remove_active(base, event_to_event_callback(ev));
		}

		gettime(base, &now);

		common_timeout = is_common_timeout(tv, base);
#ifdef USE_REINSERT_TIMEOUT
		was_common = is_common_timeout(&ev->ev_timeout, base);
		old_timeout_idx = COMMON_TIMEOUT_IDX(&ev->ev_timeout);
#endif

		if (tv_is_absolute) {
			ev->ev_timeout = *tv;
		} else if (common_timeout) {
			struct timeval tmp = *tv;
			tmp.tv_usec &= MICROSECONDS_MASK;
			evutil_timeradd(&now, &tmp, &ev->ev_timeout);
			ev->ev_timeout.tv_usec |=
			    (tv->tv_usec & ~MICROSECONDS_MASK);
		} else {
			evutil_timeradd(&now, tv, &ev->ev_timeout);
		}

		event_debug((
			 "event_add: event %p, timeout in %d seconds %d useconds, call %p",
			 ev, (int)tv->tv_sec, (int)tv->tv_usec, ev->ev_callback));

#ifdef USE_REINSERT_TIMEOUT
		event_queue_reinsert_timeout(base, ev, was_common, common_timeout, old_timeout_idx);
#else
		event_queue_insert_timeout(base, ev);
#endif

		if (common_timeout) {
			struct common_timeout_list *ctl =
			    get_common_timeout_list(base, &ev->ev_timeout);
			if (ev == TAILQ_FIRST(&ctl->events)) {
				common_timeout_schedule(ctl, &now, ev);
			}
		} else {
			struct event* top = NULL;
			/* See if the earliest timeout is now earlier than it
			 * was before: if so, we will need to tell the main
			 * thread to wake up earlier than it would otherwise.
			 * We double check the timeout of the top element to
			 * handle time distortions due to system suspension.
			 */
			if (min_heap_elt_is_top_(ev))
				notify = 1;
			else if ((top = min_heap_top_(&base->timeheap)) != NULL &&
					 evutil_timercmp(&top->ev_timeout, &now, <))
				notify = 1;
		}
	}

	/* if we are not in the right thread, we need to wake up the loop */
	if (res != -1 && notify && EVBASE_NEED_NOTIFY(base))
		evthread_notify_base(base);

	event_debug_note_add_(ev);

	return (res);
}

static int
event_del_(struct event *ev, int blocking)
{
	int res;

	if (EVUTIL_FAILURE_CHECK(!ev->ev_base)) {
		event_warnx("%s: event has no event_base set.", __func__);
		return -1;
	}

	EVBASE_ACQUIRE_LOCK(ev->ev_base, th_base_lock);

	res = event_del_nolock_(ev, blocking);

	EVBASE_RELEASE_LOCK(ev->ev_base, th_base_lock);

	return (res);
}

int
event_del(struct event *ev)
{
	return event_del_(ev, EVENT_DEL_AUTOBLOCK);
}

int
event_del_block(struct event *ev)
{
	return event_del_(ev, EVENT_DEL_BLOCK);
}

int
event_del_noblock(struct event *ev)
{
	return event_del_(ev, EVENT_DEL_NOBLOCK);
}

/** Helper for event_del: always called with th_base_lock held.
 *
 * "blocking" must be one of the EVENT_DEL_{BLOCK, NOBLOCK, AUTOBLOCK,
 * EVEN_IF_FINALIZING} values. See those for more information.
 */
int
event_del_nolock_(struct event *ev, int blocking)
{
	struct event_base *base;
	int res = 0, notify = 0;

	event_debug(("event_del: %p (fd "EV_SOCK_FMT"), callback %p",
		ev, EV_SOCK_ARG(ev->ev_fd), ev->ev_callback));

	/* An event without a base has not been added */
	if (ev->ev_base == NULL)
		return (-1);

	EVENT_BASE_ASSERT_LOCKED(ev->ev_base);

	if (blocking != EVENT_DEL_EVEN_IF_FINALIZING) {
		if (ev->ev_flags & EVLIST_FINALIZING) {
			/* XXXX Debug */
			return 0;
		}
	}

	/* If the main thread is currently executing this event's callback,
	 * and we are not the main thread, then we want to wait until the
	 * callback is done before we start removing the event.  That way,
	 * when this function returns, it will be safe to free the
	 * user-supplied argument. */
	base = ev->ev_base;
#ifndef EVENT__DISABLE_THREAD_SUPPORT
	if (blocking != EVENT_DEL_NOBLOCK &&
	    base->current_event == event_to_event_callback(ev) &&
	    !EVBASE_IN_THREAD(base) &&
	    (blocking == EVENT_DEL_BLOCK || !(ev->ev_events & EV_FINALIZE))) {
		++base->current_event_waiters;
		EVTHREAD_COND_WAIT(base->current_event_cond, base->th_base_lock);
	}
#endif

	EVUTIL_ASSERT(!(ev->ev_flags & ~EVLIST_ALL));

	/* See if we are just active executing this event in a loop */
	if (ev->ev_events & EV_SIGNAL) {
		if (ev->ev_ncalls && ev->ev_pncalls) {
			/* Abort loop */
			*ev->ev_pncalls = 0;
		}
	}

	if (ev->ev_flags & EVLIST_TIMEOUT) {
		/* NOTE: We never need to notify the main thread because of a
		 * deleted timeout event: all that could happen if we don't is
		 * that the dispatch loop might wake up too early.  But the
		 * point of notifying the main thread _is_ to wake up the
		 * dispatch loop early anyway, so we wouldn't gain anything by
		 * doing it.
		 */
		event_queue_remove_timeout(base, ev);
	}

	if (ev->ev_flags & EVLIST_ACTIVE)
		event_queue_remove_active(base, event_to_event_callback(ev));
	else if (ev->ev_flags & EVLIST_ACTIVE_LATER)
		event_queue_remove_active_later(base, event_to_event_callback(ev));

	if (ev->ev_flags & EVLIST_INSERTED) {
		event_queue_remove_inserted(base, ev);
		if (ev->ev_events & (EV_READ|EV_WRITE|EV_CLOSED))
			res = evmap_io_del_(base, ev->ev_fd, ev);
		else
			res = evmap_signal_del_(base, (int)ev->ev_fd, ev);
		if (res == 1) {
			/* evmap says we need to notify the main thread. */
			notify = 1;
			res = 0;
		}
	}

	/* if we are not in the right thread, we need to wake up the loop */
	if (res != -1 && notify && EVBASE_NEED_NOTIFY(base))
		evthread_notify_base(base);

	event_debug_note_del_(ev);

	return (res);
}

void
event_active(struct event *ev, int res, short ncalls)
{
	if (EVUTIL_FAILURE_CHECK(!ev->ev_base)) {
		event_warnx("%s: event has no event_base set.", __func__);
		return;
	}

	EVBASE_ACQUIRE_LOCK(ev->ev_base, th_base_lock);

	event_debug_assert_is_setup_(ev);

	event_active_nolock_(ev, res, ncalls);

	EVBASE_RELEASE_LOCK(ev->ev_base, th_base_lock);
}


void
event_active_nolock_(struct event *ev, int res, short ncalls)
{
	struct event_base *base;

	event_debug(("event_active: %p (fd "EV_SOCK_FMT"), res %d, callback %p",
		ev, EV_SOCK_ARG(ev->ev_fd), (int)res, ev->ev_callback));

	base = ev->ev_base;
	EVENT_BASE_ASSERT_LOCKED(base);

	if (ev->ev_flags & EVLIST_FINALIZING) {
		/* XXXX debug */
		return;
	}

	switch ((ev->ev_flags & (EVLIST_ACTIVE|EVLIST_ACTIVE_LATER))) {
	default:
	case EVLIST_ACTIVE|EVLIST_ACTIVE_LATER:
		EVUTIL_ASSERT(0);
		break;
	case EVLIST_ACTIVE:
		/* We get different kinds of events, add them together */
		ev->ev_res |= res;
		return;
	case EVLIST_ACTIVE_LATER:
		ev->ev_res |= res;
		break;
	case 0:
		ev->ev_res = res;
		break;
	}

	if (ev->ev_pri < base->event_running_priority)
		base->event_continue = 1;

	if (ev->ev_events & EV_SIGNAL) {
#ifndef EVENT__DISABLE_THREAD_SUPPORT
		if (base->current_event == event_to_event_callback(ev) &&
		    !EVBASE_IN_THREAD(base)) {
			++base->current_event_waiters;
			EVTHREAD_COND_WAIT(base->current_event_cond, base->th_base_lock);
		}
#endif
		ev->ev_ncalls = ncalls;
		ev->ev_pncalls = NULL;
	}

	event_callback_activate_nolock_(base, event_to_event_callback(ev));
}

void
event_active_later_(struct event *ev, int res)
{
	EVBASE_ACQUIRE_LOCK(ev->ev_base, th_base_lock);
	event_active_later_nolock_(ev, res);
	EVBASE_RELEASE_LOCK(ev->ev_base, th_base_lock);
}

void
event_active_later_nolock_(struct event *ev, int res)
{
	struct event_base *base = ev->ev_base;
	EVENT_BASE_ASSERT_LOCKED(base);

	if (ev->ev_flags & (EVLIST_ACTIVE|EVLIST_ACTIVE_LATER)) {
		/* We get different kinds of events, add them together */
		ev->ev_res |= res;
		return;
	}

	ev->ev_res = res;

	event_callback_activate_later_nolock_(base, event_to_event_callback(ev));
}

int
event_callback_activate_(struct event_base *base,
    struct event_callback *evcb)
{
	int r;
	EVBASE_ACQUIRE_LOCK(base, th_base_lock);
	r = event_callback_activate_nolock_(base, evcb);
	EVBASE_RELEASE_LOCK(base, th_base_lock);
	return r;
}

int
event_callback_activate_nolock_(struct event_base *base,
    struct event_callback *evcb)
{
	int r = 1;

	if (evcb->evcb_flags & EVLIST_FINALIZING)
		return 0;

	switch (evcb->evcb_flags & (EVLIST_ACTIVE|EVLIST_ACTIVE_LATER)) {
	default:
		EVUTIL_ASSERT(0);
	case EVLIST_ACTIVE_LATER:
		event_queue_remove_active_later(base, evcb);
		r = 0;
		break;
	case EVLIST_ACTIVE:
		return 0;
	case 0:
		break;
	}

	event_queue_insert_active(base, evcb);

	if (EVBASE_NEED_NOTIFY(base))
		evthread_notify_base(base);

	return r;
}

void
event_callback_activate_later_nolock_(struct event_base *base,
    struct event_callback *evcb)
{
	if (evcb->evcb_flags & (EVLIST_ACTIVE|EVLIST_ACTIVE_LATER))
		return;

	event_queue_insert_active_later(base, evcb);
	if (EVBASE_NEED_NOTIFY(base))
		evthread_notify_base(base);
}

void
event_callback_init_(struct event_base *base,
    struct event_callback *cb)
{
	memset(cb, 0, sizeof(*cb));
	cb->evcb_pri = base->nactivequeues - 1;
}

int
event_callback_cancel_(struct event_base *base,
    struct event_callback *evcb)
{
	int r;
	EVBASE_ACQUIRE_LOCK(base, th_base_lock);
	r = event_callback_cancel_nolock_(base, evcb, 0);
	EVBASE_RELEASE_LOCK(base, th_base_lock);
	return r;
}

int
event_callback_cancel_nolock_(struct event_base *base,
    struct event_callback *evcb, int even_if_finalizing)
{
	if ((evcb->evcb_flags & EVLIST_FINALIZING) && !even_if_finalizing)
		return 0;

	if (evcb->evcb_flags & EVLIST_INIT)
		return event_del_nolock_(event_callback_to_event(evcb),
		    even_if_finalizing ? EVENT_DEL_EVEN_IF_FINALIZING : EVENT_DEL_AUTOBLOCK);

	switch ((evcb->evcb_flags & (EVLIST_ACTIVE|EVLIST_ACTIVE_LATER))) {
	default:
	case EVLIST_ACTIVE|EVLIST_ACTIVE_LATER:
		EVUTIL_ASSERT(0);
		break;
	case EVLIST_ACTIVE:
		/* We get different kinds of events, add them together */
		event_queue_remove_active(base, evcb);
		return 0;
	case EVLIST_ACTIVE_LATER:
		event_queue_remove_active_later(base, evcb);
		break;
	case 0:
		break;
	}

	return 0;
}

void
event_deferred_cb_init_(struct event_callback *cb, ev_uint8_t priority, deferred_cb_fn fn, void *arg)
{
	memset(cb, 0, sizeof(*cb));
	cb->evcb_cb_union.evcb_selfcb = fn;
	cb->evcb_arg = arg;
	cb->evcb_pri = priority;
	cb->evcb_closure = EV_CLOSURE_CB_SELF;
}

void
event_deferred_cb_set_priority_(struct event_callback *cb, ev_uint8_t priority)
{
	cb->evcb_pri = priority;
}

void
event_deferred_cb_cancel_(struct event_base *base, struct event_callback *cb)
{
	if (!base)
		base = current_base;
	event_callback_cancel_(base, cb);
}

#define MAX_DEFERREDS_QUEUED 32
int
event_deferred_cb_schedule_(struct event_base *base, struct event_callback *cb)
{
	int r = 1;
	if (!base)
		base = current_base;
	EVBASE_ACQUIRE_LOCK(base, th_base_lock);
	if (base->n_deferreds_queued > MAX_DEFERREDS_QUEUED) {
		event_callback_activate_later_nolock_(base, cb);
	} else {
		++base->n_deferreds_queued;
		r = event_callback_activate_nolock_(base, cb);
	}
	EVBASE_RELEASE_LOCK(base, th_base_lock);
	return r;
}

static int
timeout_next(struct event_base *base, struct timeval **tv_p)
{
	/* Caller must hold th_base_lock */
	struct timeval now;
	struct event *ev;
	struct timeval *tv = *tv_p;
	int res = 0;

	ev = min_heap_top_(&base->timeheap);

	if (ev == NULL) {
		/* if no time-based events are active wait for I/O */
		*tv_p = NULL;
		goto out;
	}

	if (gettime(base, &now) == -1) {
		res = -1;
		goto out;
	}

	if (evutil_timercmp(&ev->ev_timeout, &now, <=)) {
		evutil_timerclear(tv);
		goto out;
	}

	evutil_timersub(&ev->ev_timeout, &now, tv);

	EVUTIL_ASSERT(tv->tv_sec >= 0);
	EVUTIL_ASSERT(tv->tv_usec >= 0);
	event_debug(("timeout_next: event: %p, in %d seconds, %d useconds", ev, (int)tv->tv_sec, (int)tv->tv_usec));

out:
	return (res);
}

/* Activate every event whose timeout has elapsed. */
static void
timeout_process(struct event_base *base)
{
	/* Caller must hold lock. */
	struct timeval now;
	struct event *ev;

	if (min_heap_empty_(&base->timeheap)) {
		return;
	}

	gettime(base, &now);

	while ((ev = min_heap_top_(&base->timeheap))) {
		if (evutil_timercmp(&ev->ev_timeout, &now, >))
			break;

		/* delete this event from the I/O queues */
		event_del_nolock_(ev, EVENT_DEL_NOBLOCK);

		event_debug(("timeout_process: event: %p, call %p",
			 ev, ev->ev_callback));
		event_active_nolock_(ev, EV_TIMEOUT, 1);
	}
}

#if (EVLIST_INTERNAL >> 4) != 1
#error "Mismatch for value of EVLIST_INTERNAL"
#endif

#ifndef MAX
#define MAX(a,b) (((a)>(b))?(a):(b))
#endif

#define MAX_EVENT_COUNT(var, v) var = MAX(var, v)

/* These are a fancy way to spell
     if (flags & EVLIST_INTERNAL)
         base->event_count--/++;
*/
#define DECR_EVENT_COUNT(base,flags) \
	((base)->event_count -= (~((flags) >> 4) & 1))
#define INCR_EVENT_COUNT(base,flags) do {					\
	((base)->event_count += (~((flags) >> 4) & 1));				\
	MAX_EVENT_COUNT((base)->event_count_max, (base)->event_count);		\
} while (0)

static void
event_queue_remove_inserted(struct event_base *base, struct event *ev)
{
	EVENT_BASE_ASSERT_LOCKED(base);
	if (EVUTIL_FAILURE_CHECK(!(ev->ev_flags & EVLIST_INSERTED))) {
		event_errx(1, "%s: %p(fd "EV_SOCK_FMT") not on queue %x", __func__,
		    ev, EV_SOCK_ARG(ev->ev_fd), EVLIST_INSERTED);
		return;
	}
	DECR_EVENT_COUNT(base, ev->ev_flags);
	ev->ev_flags &= ~EVLIST_INSERTED;
}
static void
event_queue_remove_active(struct event_base *base, struct event_callback *evcb)
{
	EVENT_BASE_ASSERT_LOCKED(base);
	if (EVUTIL_FAILURE_CHECK(!(evcb->evcb_flags & EVLIST_ACTIVE))) {
		event_errx(1, "%s: %p not on queue %x", __func__,
			   evcb, EVLIST_ACTIVE);
		return;
	}
	DECR_EVENT_COUNT(base, evcb->evcb_flags);
	evcb->evcb_flags &= ~EVLIST_ACTIVE;
	base->event_count_active--;

	TAILQ_REMOVE(&base->activequeues[evcb->evcb_pri],
	    evcb, evcb_active_next);
}
static void
event_queue_remove_active_later(struct event_base *base, struct event_callback *evcb)
{
	EVENT_BASE_ASSERT_LOCKED(base);
	if (EVUTIL_FAILURE_CHECK(!(evcb->evcb_flags & EVLIST_ACTIVE_LATER))) {
		event_errx(1, "%s: %p not on queue %x", __func__,
			   evcb, EVLIST_ACTIVE_LATER);
		return;
	}
	DECR_EVENT_COUNT(base, evcb->evcb_flags);
	evcb->evcb_flags &= ~EVLIST_ACTIVE_LATER;
	base->event_count_active--;

	TAILQ_REMOVE(&base->active_later_queue, evcb, evcb_active_next);
}
static void
event_queue_remove_timeout(struct event_base *base, struct event *ev)
{
	EVENT_BASE_ASSERT_LOCKED(base);
	if (EVUTIL_FAILURE_CHECK(!(ev->ev_flags & EVLIST_TIMEOUT))) {
		event_errx(1, "%s: %p(fd "EV_SOCK_FMT") not on queue %x", __func__,
		    ev, EV_SOCK_ARG(ev->ev_fd), EVLIST_TIMEOUT);
		return;
	}
	DECR_EVENT_COUNT(base, ev->ev_flags);
	ev->ev_flags &= ~EVLIST_TIMEOUT;

	if (is_common_timeout(&ev->ev_timeout, base)) {
		struct common_timeout_list *ctl =
		    get_common_timeout_list(base, &ev->ev_timeout);
		TAILQ_REMOVE(&ctl->events, ev,
		    ev_timeout_pos.ev_next_with_common_timeout);
	} else {
		min_heap_erase_(&base->timeheap, ev);
	}
}

#ifdef USE_REINSERT_TIMEOUT
/* Remove and reinsert 'ev' into the timeout queue. */
static void
event_queue_reinsert_timeout(struct event_base *base, struct event *ev,
    int was_common, int is_common, int old_timeout_idx)
{
	struct common_timeout_list *ctl;
	if (!(ev->ev_flags & EVLIST_TIMEOUT)) {
		event_queue_insert_timeout(base, ev);
		return;
	}

	switch ((was_common<<1) | is_common) {
	case 3: /* Changing from one common timeout to another */
		ctl = base->common_timeout_queues[old_timeout_idx];
		TAILQ_REMOVE(&ctl->events, ev,
		    ev_timeout_pos.ev_next_with_common_timeout);
		ctl = get_common_timeout_list(base, &ev->ev_timeout);
		insert_common_timeout_inorder(ctl, ev);
		break;
	case 2: /* Was common; is no longer common */
		ctl = base->common_timeout_queues[old_timeout_idx];
		TAILQ_REMOVE(&ctl->events, ev,
		    ev_timeout_pos.ev_next_with_common_timeout);
		min_heap_push_(&base->timeheap, ev);
		break;
	case 1: /* Wasn't common; has become common. */
		min_heap_erase_(&base->timeheap, ev);
		ctl = get_common_timeout_list(base, &ev->ev_timeout);
		insert_common_timeout_inorder(ctl, ev);
		break;
	case 0: /* was in heap; is still on heap. */
		min_heap_adjust_(&base->timeheap, ev);
		break;
	default:
		EVUTIL_ASSERT(0); /* unreachable */
		break;
	}
}
#endif

/* Add 'ev' to the common timeout list in 'ev'. */
static void
insert_common_timeout_inorder(struct common_timeout_list *ctl,
    struct event *ev)
{
	struct event *e;
	/* By all logic, we should just be able to append 'ev' to the end of
	 * ctl->events, since the timeout on each 'ev' is set to {the common
	 * timeout} + {the time when we add the event}, and so the events
	 * should arrive in order of their timeeouts.  But just in case
	 * there's some wacky threading issue going on, we do a search from
	 * the end of 'ev' to find the right insertion point.
	 */
	TAILQ_FOREACH_REVERSE(e, &ctl->events,
	    event_list, ev_timeout_pos.ev_next_with_common_timeout) {
		/* This timercmp is a little sneaky, since both ev and e have
		 * magic values in tv_usec.  Fortunately, they ought to have
		 * the _same_ magic values in tv_usec.  Let's assert for that.
		 */
		EVUTIL_ASSERT(
			is_same_common_timeout(&e->ev_timeout, &ev->ev_timeout));
		if (evutil_timercmp(&ev->ev_timeout, &e->ev_timeout, >=)) {
			TAILQ_INSERT_AFTER(&ctl->events, e, ev,
			    ev_timeout_pos.ev_next_with_common_timeout);
			return;
		}
	}
	TAILQ_INSERT_HEAD(&ctl->events, ev,
	    ev_timeout_pos.ev_next_with_common_timeout);
}

static void
event_queue_insert_inserted(struct event_base *base, struct event *ev)
{
	EVENT_BASE_ASSERT_LOCKED(base);

	if (EVUTIL_FAILURE_CHECK(ev->ev_flags & EVLIST_INSERTED)) {
		event_errx(1, "%s: %p(fd "EV_SOCK_FMT") already inserted", __func__,
		    ev, EV_SOCK_ARG(ev->ev_fd));
		return;
	}

	INCR_EVENT_COUNT(base, ev->ev_flags);

	ev->ev_flags |= EVLIST_INSERTED;
}

static void
event_queue_insert_active(struct event_base *base, struct event_callback *evcb)
{
	EVENT_BASE_ASSERT_LOCKED(base);

	if (evcb->evcb_flags & EVLIST_ACTIVE) {
		/* Double insertion is possible for active events */
		return;
	}

	INCR_EVENT_COUNT(base, evcb->evcb_flags);

	evcb->evcb_flags |= EVLIST_ACTIVE;

	base->event_count_active++;
	MAX_EVENT_COUNT(base->event_count_active_max, base->event_count_active);
	EVUTIL_ASSERT(evcb->evcb_pri < base->nactivequeues);
	TAILQ_INSERT_TAIL(&base->activequeues[evcb->evcb_pri],
	    evcb, evcb_active_next);
}

static void
event_queue_insert_active_later(struct event_base *base, struct event_callback *evcb)
{
	EVENT_BASE_ASSERT_LOCKED(base);
	if (evcb->evcb_flags & (EVLIST_ACTIVE_LATER|EVLIST_ACTIVE)) {
		/* Double insertion is possible */
		return;
	}

	INCR_EVENT_COUNT(base, evcb->evcb_flags);
	evcb->evcb_flags |= EVLIST_ACTIVE_LATER;
	base->event_count_active++;
	MAX_EVENT_COUNT(base->event_count_active_max, base->event_count_active);
	EVUTIL_ASSERT(evcb->evcb_pri < base->nactivequeues);
	TAILQ_INSERT_TAIL(&base->active_later_queue, evcb, evcb_active_next);
}

static void
event_queue_insert_timeout(struct event_base *base, struct event *ev)
{
	EVENT_BASE_ASSERT_LOCKED(base);

	if (EVUTIL_FAILURE_CHECK(ev->ev_flags & EVLIST_TIMEOUT)) {
		event_errx(1, "%s: %p(fd "EV_SOCK_FMT") already on timeout", __func__,
		    ev, EV_SOCK_ARG(ev->ev_fd));
		return;
	}

	INCR_EVENT_COUNT(base, ev->ev_flags);

	ev->ev_flags |= EVLIST_TIMEOUT;

	if (is_common_timeout(&ev->ev_timeout, base)) {
		struct common_timeout_list *ctl =
		    get_common_timeout_list(base, &ev->ev_timeout);
		insert_common_timeout_inorder(ctl, ev);
	} else {
		min_heap_push_(&base->timeheap, ev);
	}
}

static void
event_queue_make_later_events_active(struct event_base *base)
{
	struct event_callback *evcb;
	EVENT_BASE_ASSERT_LOCKED(base);

	while ((evcb = TAILQ_FIRST(&base->active_later_queue))) {
		TAILQ_REMOVE(&base->active_later_queue, evcb, evcb_active_next);
		evcb->evcb_flags = (evcb->evcb_flags & ~EVLIST_ACTIVE_LATER) | EVLIST_ACTIVE;
		EVUTIL_ASSERT(evcb->evcb_pri < base->nactivequeues);
		TAILQ_INSERT_TAIL(&base->activequeues[evcb->evcb_pri], evcb, evcb_active_next);
		base->n_deferreds_queued += (evcb->evcb_closure == EV_CLOSURE_CB_SELF);
	}
}

/* Functions for debugging */

const char *
event_get_version(void)
{
	return (EVENT__VERSION);
}

ev_uint32_t
event_get_version_number(void)
{
	return (EVENT__NUMERIC_VERSION);
}

/*
 * No thread-safe interface needed - the information should be the same
 * for all threads.
 */

const char *
event_get_method(void)
{
	return (current_base->evsel->name);
}

#ifndef EVENT__DISABLE_MM_REPLACEMENT
static void *(*mm_malloc_fn_)(size_t sz) = NULL;
static void *(*mm_realloc_fn_)(void *p, size_t sz) = NULL;
static void (*mm_free_fn_)(void *p) = NULL;

void *
event_mm_malloc_(size_t sz)
{
	if (sz == 0)
		return NULL;

	if (mm_malloc_fn_)
		return mm_malloc_fn_(sz);
	else
		return malloc(sz);
}

void *
event_mm_calloc_(size_t count, size_t size)
{
	if (count == 0 || size == 0)
		return NULL;

	if (mm_malloc_fn_) {
		size_t sz = count * size;
		void *p = NULL;
		if (count > EV_SIZE_MAX / size)
			goto error;
		p = mm_malloc_fn_(sz);
		if (p)
			return memset(p, 0, sz);
	} else {
		void *p = calloc(count, size);
#ifdef _WIN32
		/* Windows calloc doesn't reliably set ENOMEM */
		if (p == NULL)
			goto error;
#endif
		return p;
	}

error:
	errno = ENOMEM;
	return NULL;
}

char *
event_mm_strdup_(const char *str)
{
	if (!str) {
		errno = EINVAL;
		return NULL;
	}

	if (mm_malloc_fn_) {
		size_t ln = strlen(str);
		void *p = NULL;
		if (ln == EV_SIZE_MAX)
			goto error;
		p = mm_malloc_fn_(ln+1);
		if (p)
			return memcpy(p, str, ln+1);
	} else
#ifdef _WIN32
		return _strdup(str);
#else
		return strdup(str);
#endif

error:
	errno = ENOMEM;
	return NULL;
}

void *
event_mm_realloc_(void *ptr, size_t sz)
{
	if (mm_realloc_fn_)
		return mm_realloc_fn_(ptr, sz);
	else
		return realloc(ptr, sz);
}

void
event_mm_free_(void *ptr)
{
	if (mm_free_fn_)
		mm_free_fn_(ptr);
	else
		free(ptr);
}

void
event_set_mem_functions(void *(*malloc_fn)(size_t sz),
			void *(*realloc_fn)(void *ptr, size_t sz),
			void (*free_fn)(void *ptr))
{
	mm_malloc_fn_ = malloc_fn;
	mm_realloc_fn_ = realloc_fn;
	mm_free_fn_ = free_fn;
}
#endif

#ifdef EVENT__HAVE_EVENTFD
static void
evthread_notify_drain_eventfd(evutil_socket_t fd, short what, void *arg)
{
	ev_uint64_t msg;
	ev_ssize_t r;
	struct event_base *base = arg;

	r = read(fd, (void*) &msg, sizeof(msg));
	if (r<0 && errno != EAGAIN) {
		event_sock_warn(fd, "Error reading from eventfd");
	}
	EVBASE_ACQUIRE_LOCK(base, th_base_lock);
	base->is_notify_pending = 0;
	EVBASE_RELEASE_LOCK(base, th_base_lock);
}
#endif

static void
evthread_notify_drain_default(evutil_socket_t fd, short what, void *arg)
{
	unsigned char buf[1024];
	struct event_base *base = arg;
#ifdef _WIN32
	while (recv(fd, (char*)buf, sizeof(buf), 0) > 0)
		;
#else
	while (read(fd, (char*)buf, sizeof(buf)) > 0)
		;
#endif

	EVBASE_ACQUIRE_LOCK(base, th_base_lock);
	base->is_notify_pending = 0;
	EVBASE_RELEASE_LOCK(base, th_base_lock);
}

int
evthread_make_base_notifiable(struct event_base *base)
{
	int r;
	if (!base)
		return -1;

	EVBASE_ACQUIRE_LOCK(base, th_base_lock);
	r = evthread_make_base_notifiable_nolock_(base);
	EVBASE_RELEASE_LOCK(base, th_base_lock);
	return r;
}

static int
evthread_make_base_notifiable_nolock_(struct event_base *base)
{
	void (*cb)(evutil_socket_t, short, void *);
	int (*notify)(struct event_base *);

	if (base->th_notify_fn != NULL) {
		/* The base is already notifiable: we're doing fine. */
		return 0;
	}

#if defined(EVENT__HAVE_WORKING_KQUEUE)
	if (base->evsel == &kqops && event_kq_add_notify_event_(base) == 0) {
		base->th_notify_fn = event_kq_notify_base_;
		/* No need to add an event here; the backend can wake
		 * itself up just fine. */
		return 0;
	}
#endif

#ifdef EVENT__HAVE_EVENTFD
	base->th_notify_fd[0] = evutil_eventfd_(0,
	    EVUTIL_EFD_CLOEXEC|EVUTIL_EFD_NONBLOCK);
	if (base->th_notify_fd[0] >= 0) {
		base->th_notify_fd[1] = -1;
		notify = evthread_notify_base_eventfd;
		cb = evthread_notify_drain_eventfd;
	} else
#endif
	if (evutil_make_internal_pipe_(base->th_notify_fd) == 0) {
		notify = evthread_notify_base_default;
		cb = evthread_notify_drain_default;
	} else {
		return -1;
	}

	base->th_notify_fn = notify;

	/* prepare an event that we can use for wakeup */
	event_assign(&base->th_notify, base, base->th_notify_fd[0],
				 EV_READ|EV_PERSIST, cb, base);

	/* we need to mark this as internal event */
	base->th_notify.ev_flags |= EVLIST_INTERNAL;
	event_priority_set(&base->th_notify, 0);

	return event_add_nolock_(&base->th_notify, NULL, 0);
}

int
event_base_foreach_event_nolock_(struct event_base *base,
    event_base_foreach_event_cb fn, void *arg)
{
	int r, i;
	unsigned u;
	struct event *ev;

	/* Start out with all the EVLIST_INSERTED events. */
	if ((r = evmap_foreach_event_(base, fn, arg)))
		return r;

	/* Okay, now we deal with those events that have timeouts and are in
	 * the min-heap. */
	for (u = 0; u < base->timeheap.n; ++u) {
		ev = base->timeheap.p[u];
		if (ev->ev_flags & EVLIST_INSERTED) {
			/* we already processed this one */
			continue;
		}
		if ((r = fn(base, ev, arg)))
			return r;
	}

	/* Now for the events in one of the timeout queues.
	 * the min-heap. */
	for (i = 0; i < base->n_common_timeouts; ++i) {
		struct common_timeout_list *ctl =
		    base->common_timeout_queues[i];
		TAILQ_FOREACH(ev, &ctl->events,
		    ev_timeout_pos.ev_next_with_common_timeout) {
			if (ev->ev_flags & EVLIST_INSERTED) {
				/* we already processed this one */
				continue;
			}
			if ((r = fn(base, ev, arg)))
				return r;
		}
	}

	/* Finally, we deal wit all the active events that we haven't touched
	 * yet. */
	for (i = 0; i < base->nactivequeues; ++i) {
		struct event_callback *evcb;
		TAILQ_FOREACH(evcb, &base->activequeues[i], evcb_active_next) {
			if ((evcb->evcb_flags & (EVLIST_INIT|EVLIST_INSERTED|EVLIST_TIMEOUT)) != EVLIST_INIT) {
				/* This isn't an event (evlist_init clear), or
				 * we already processed it. (inserted or
				 * timeout set */
				continue;
			}
			ev = event_callback_to_event(evcb);
			if ((r = fn(base, ev, arg)))
				return r;
		}
	}

	return 0;
}

/* Helper for event_base_dump_events: called on each event in the event base;
 * dumps only the inserted events. */
static int
dump_inserted_event_fn(const struct event_base *base, const struct event *e, void *arg)
{
	FILE *output = arg;
	const char *gloss = (e->ev_events & EV_SIGNAL) ?
	    "sig" : "fd ";

	if (! (e->ev_flags & (EVLIST_INSERTED|EVLIST_TIMEOUT)))
		return 0;

	fprintf(output, "  %p [%s "EV_SOCK_FMT"]%s%s%s%s%s%s",
	    (void*)e, gloss, EV_SOCK_ARG(e->ev_fd),
	    (e->ev_events&EV_READ)?" Read":"",
	    (e->ev_events&EV_WRITE)?" Write":"",
	    (e->ev_events&EV_CLOSED)?" EOF":"",
	    (e->ev_events&EV_SIGNAL)?" Signal":"",
	    (e->ev_events&EV_PERSIST)?" Persist":"",
	    (e->ev_flags&EVLIST_INTERNAL)?" Internal":"");
	if (e->ev_flags & EVLIST_TIMEOUT) {
		struct timeval tv;
		tv.tv_sec = e->ev_timeout.tv_sec;
		tv.tv_usec = e->ev_timeout.tv_usec & MICROSECONDS_MASK;
		evutil_timeradd(&tv, &base->tv_clock_diff, &tv);
		fprintf(output, " Timeout=%ld.%06d",
		    (long)tv.tv_sec, (int)(tv.tv_usec & MICROSECONDS_MASK));
	}
	fputc('\n', output);

	return 0;
}

/* Helper for event_base_dump_events: called on each event in the event base;
 * dumps only the active events. */
static int
dump_active_event_fn(const struct event_base *base, const struct event *e, void *arg)
{
	FILE *output = arg;
	const char *gloss = (e->ev_events & EV_SIGNAL) ?
	    "sig" : "fd ";

	if (! (e->ev_flags & (EVLIST_ACTIVE|EVLIST_ACTIVE_LATER)))
		return 0;

	fprintf(output, "  %p [%s "EV_SOCK_FMT", priority=%d]%s%s%s%s%s active%s%s\n",
	    (void*)e, gloss, EV_SOCK_ARG(e->ev_fd), e->ev_pri,
	    (e->ev_res&EV_READ)?" Read":"",
	    (e->ev_res&EV_WRITE)?" Write":"",
	    (e->ev_res&EV_CLOSED)?" EOF":"",
	    (e->ev_res&EV_SIGNAL)?" Signal":"",
	    (e->ev_res&EV_TIMEOUT)?" Timeout":"",
	    (e->ev_flags&EVLIST_INTERNAL)?" [Internal]":"",
	    (e->ev_flags&EVLIST_ACTIVE_LATER)?" [NextTime]":"");

	return 0;
}

int
event_base_foreach_event(struct event_base *base,
    event_base_foreach_event_cb fn, void *arg)
{
	int r;
	if ((!fn) || (!base)) {
		return -1;
	}
	EVBASE_ACQUIRE_LOCK(base, th_base_lock);
	r = event_base_foreach_event_nolock_(base, fn, arg);
	EVBASE_RELEASE_LOCK(base, th_base_lock);
	return r;
}


void
event_base_dump_events(struct event_base *base, FILE *output)
{
	EVBASE_ACQUIRE_LOCK(base, th_base_lock);
	fprintf(output, "Inserted events:\n");
	event_base_foreach_event_nolock_(base, dump_inserted_event_fn, output);

	fprintf(output, "Active events:\n");
	event_base_foreach_event_nolock_(base, dump_active_event_fn, output);
	EVBASE_RELEASE_LOCK(base, th_base_lock);
}

void
event_base_active_by_fd(struct event_base *base, evutil_socket_t fd, short events)
{
	EVBASE_ACQUIRE_LOCK(base, th_base_lock);
	evmap_io_active_(base, fd, events & (EV_READ|EV_WRITE|EV_CLOSED));
	EVBASE_RELEASE_LOCK(base, th_base_lock);
}

void
event_base_active_by_signal(struct event_base *base, int sig)
{
	EVBASE_ACQUIRE_LOCK(base, th_base_lock);
	evmap_signal_active_(base, sig, 1);
	EVBASE_RELEASE_LOCK(base, th_base_lock);
}


void
event_base_add_virtual_(struct event_base *base)
{
	EVBASE_ACQUIRE_LOCK(base, th_base_lock);
	base->virtual_event_count++;
	MAX_EVENT_COUNT(base->virtual_event_count_max, base->virtual_event_count);
	EVBASE_RELEASE_LOCK(base, th_base_lock);
}

void
event_base_del_virtual_(struct event_base *base)
{
	EVBASE_ACQUIRE_LOCK(base, th_base_lock);
	EVUTIL_ASSERT(base->virtual_event_count > 0);
	base->virtual_event_count--;
	if (base->virtual_event_count == 0 && EVBASE_NEED_NOTIFY(base))
		evthread_notify_base(base);
	EVBASE_RELEASE_LOCK(base, th_base_lock);
}

static void
event_free_debug_globals_locks(void)
{
#ifndef EVENT__DISABLE_THREAD_SUPPORT
#ifndef EVENT__DISABLE_DEBUG_MODE
	if (event_debug_map_lock_ != NULL) {
		EVTHREAD_FREE_LOCK(event_debug_map_lock_, 0);
		event_debug_map_lock_ = NULL;
	}
#endif /* EVENT__DISABLE_DEBUG_MODE */
#endif /* EVENT__DISABLE_THREAD_SUPPORT */
	return;
}

static void
event_free_debug_globals(void)
{
	event_free_debug_globals_locks();
}

static void
event_free_evsig_globals(void)
{
	evsig_free_globals_();
}

static void
event_free_evutil_globals(void)
{
	evutil_free_globals_();
}

static void
event_free_globals(void)
{
	event_free_debug_globals();
	event_free_evsig_globals();
	event_free_evutil_globals();
}

void
libevent_global_shutdown(void)
{
	event_free_globals();
}

#ifndef EVENT__DISABLE_THREAD_SUPPORT
int
event_global_setup_locks_(const int enable_locks)
{
#ifndef EVENT__DISABLE_DEBUG_MODE
	EVTHREAD_SETUP_GLOBAL_LOCK(event_debug_map_lock_, 0);
#endif
	if (evsig_global_setup_locks_(enable_locks) < 0)
		return -1;
	if (evutil_global_setup_locks_(enable_locks) < 0)
		return -1;
	if (evutil_secure_rng_global_setup_locks_(enable_locks) < 0)
		return -1;
	return 0;
}
#endif

void
event_base_assert_ok_(struct event_base *base)
{
	EVBASE_ACQUIRE_LOCK(base, th_base_lock);
	event_base_assert_ok_nolock_(base);
	EVBASE_RELEASE_LOCK(base, th_base_lock);
}

void
event_base_assert_ok_nolock_(struct event_base *base)
{
	int i;
	int count;

	/* First do checks on the per-fd and per-signal lists */
	evmap_check_integrity_(base);

	/* Check the heap property */
	for (i = 1; i < (int)base->timeheap.n; ++i) {
		int parent = (i - 1) / 2;
		struct event *ev, *p_ev;
		ev = base->timeheap.p[i];
		p_ev = base->timeheap.p[parent];
		EVUTIL_ASSERT(ev->ev_flags & EVLIST_TIMEOUT);
		EVUTIL_ASSERT(evutil_timercmp(&p_ev->ev_timeout, &ev->ev_timeout, <=));
		EVUTIL_ASSERT(ev->ev_timeout_pos.min_heap_idx == i);
	}

	/* Check that the common timeouts are fine */
	for (i = 0; i < base->n_common_timeouts; ++i) {
		struct common_timeout_list *ctl = base->common_timeout_queues[i];
		struct event *last=NULL, *ev;

		EVUTIL_ASSERT_TAILQ_OK(&ctl->events, event, ev_timeout_pos.ev_next_with_common_timeout);

		TAILQ_FOREACH(ev, &ctl->events, ev_timeout_pos.ev_next_with_common_timeout) {
			if (last)
				EVUTIL_ASSERT(evutil_timercmp(&last->ev_timeout, &ev->ev_timeout, <=));
			EVUTIL_ASSERT(ev->ev_flags & EVLIST_TIMEOUT);
			EVUTIL_ASSERT(is_common_timeout(&ev->ev_timeout,base));
			EVUTIL_ASSERT(COMMON_TIMEOUT_IDX(&ev->ev_timeout) == i);
			last = ev;
		}
	}

	/* Check the active queues. */
	count = 0;
	for (i = 0; i < base->nactivequeues; ++i) {
		struct event_callback *evcb;
		EVUTIL_ASSERT_TAILQ_OK(&base->activequeues[i], event_callback, evcb_active_next);
		TAILQ_FOREACH(evcb, &base->activequeues[i], evcb_active_next) {
			EVUTIL_ASSERT((evcb->evcb_flags & (EVLIST_ACTIVE|EVLIST_ACTIVE_LATER)) == EVLIST_ACTIVE);
			EVUTIL_ASSERT(evcb->evcb_pri == i);
			++count;
		}
	}

	{
		struct event_callback *evcb;
		TAILQ_FOREACH(evcb, &base->active_later_queue, evcb_active_next) {
			EVUTIL_ASSERT((evcb->evcb_flags & (EVLIST_ACTIVE|EVLIST_ACTIVE_LATER)) == EVLIST_ACTIVE_LATER);
			++count;
		}
	}
	EVUTIL_ASSERT(count == base->event_count_active);
}<|MERGE_RESOLUTION|>--- conflicted
+++ resolved
@@ -1454,13 +1454,6 @@
 static inline void
 event_persist_closure(struct event_base *base, struct event *ev)
 {
-<<<<<<< HEAD
-
-	// Define our callback, we use this to store our callback before it's executed
-	void (*evcb_callback)(evutil_socket_t, short, void *);
-
-=======
-	// Define our callback, we use this to store our callback before it's executed
 	void (*evcb_callback)(evutil_socket_t, short, void *);
 
         // Other fields of *ev that must be stored before executing
@@ -1468,7 +1461,6 @@
         short evcb_res;
         void *evcb_arg;
 
->>>>>>> 1da2f42b
 	/* reschedule the persistent event if we have a timeout. */
 	if (ev->ev_io_timeout.tv_sec || ev->ev_io_timeout.tv_usec) {
 		/* If there was a timeout, we want it to run at an interval of
@@ -1512,24 +1504,16 @@
 	}
 
 	// Save our callback before we release the lock
-<<<<<<< HEAD
-	evcb_callback = *ev->ev_callback;
-=======
 	evcb_callback = ev->ev_callback;
         evcb_fd = ev->ev_fd;
         evcb_res = ev->ev_res;
         evcb_arg = ev->ev_arg;
->>>>>>> 1da2f42b
 
 	// Release the lock
  	EVBASE_RELEASE_LOCK(base, th_base_lock);
 
 	// Execute the callback
-<<<<<<< HEAD
-	(evcb_callback)(ev->ev_fd, ev->ev_res, ev->ev_arg);
-=======
         (evcb_callback)(evcb_fd, evcb_res, evcb_arg);
->>>>>>> 1da2f42b
 }
 
 /*
