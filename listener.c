--- conflicted
+++ resolved
@@ -29,15 +29,11 @@
 
 #include <sys/types.h>
 
-<<<<<<< HEAD
 #ifdef _WIN32
-=======
-#ifdef WIN32
 #ifndef _WIN32_WINNT
 /* Minimum required for InitializeCriticalSectionAndSpinCount */
 #define _WIN32_WINNT 0x0403
 #endif
->>>>>>> 816115a1
 #include <winsock2.h>
 #include <ws2tcpip.h>
 #include <mswsock.h>
