--- conflicted
+++ resolved
@@ -276,13 +276,8 @@
 		}
 #endif
 		evbuffer_add_printf(evb, "</ul></body></html>\n");
-<<<<<<< HEAD
-#ifdef _WIN32
-		CloseHandle(d);
-=======
-#ifdef WIN32
+#ifdef _WIN32
 		FindClose(d);
->>>>>>> 6466e88a
 #else
 		closedir(d);
 #endif
