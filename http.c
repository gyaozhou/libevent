--- conflicted
+++ resolved
@@ -2067,15 +2067,9 @@
 	res = evhttp_parse_firstline_(req, bufferevent_get_input(evcon->bufev));
 	if (res == DATA_CORRUPTED || res == DATA_TOO_LONG) {
 		/* Error while reading, terminate */
-<<<<<<< HEAD
-		event_debug(("%s: bad header lines on %d\n",
-			__func__, evcon->fd));
-		evhttp_connection_fail_(evcon, EVCON_HTTP_INVALID_HEADER);
-=======
 		event_debug(("%s: bad header lines on "EV_SOCK_FMT"\n",
 			__func__, EV_SOCK_ARG(evcon->fd)));
-		evhttp_connection_fail(evcon, EVCON_HTTP_INVALID_HEADER);
->>>>>>> 62bd2c44
+		evhttp_connection_fail_(evcon, EVCON_HTTP_INVALID_HEADER);
 		return;
 	} else if (res == MORE_DATA_EXPECTED) {
 		/* Need more header lines */
@@ -2096,14 +2090,9 @@
 	res = evhttp_parse_headers_(req, bufferevent_get_input(evcon->bufev));
 	if (res == DATA_CORRUPTED || res == DATA_TOO_LONG) {
 		/* Error while reading, terminate */
-<<<<<<< HEAD
-		event_debug(("%s: bad header lines on %d\n", __func__, fd));
-		evhttp_connection_fail_(evcon, EVCON_HTTP_INVALID_HEADER);
-=======
 		event_debug(("%s: bad header lines on "EV_SOCK_FMT"\n",
 			__func__, EV_SOCK_ARG(fd)));
-		evhttp_connection_fail(evcon, EVCON_HTTP_INVALID_HEADER);
->>>>>>> 62bd2c44
+		evhttp_connection_fail_(evcon, EVCON_HTTP_INVALID_HEADER);
 		return;
 	} else if (res == MORE_DATA_EXPECTED) {
 		/* Need more header lines */
